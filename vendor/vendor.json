{
	"comment": "",
	"ignore": "test",
	"package": [
		{
			"checksumSHA1": "2d0APy09NIaNsHXstcbkgFUYhHQ=",
			"path": "github.com/Sirupsen/logrus",
			"revision": "23521f1364a267387df2b99234134003e0a4486d",
			"revisionTime": "2015-10-07T14:14:16Z"
		},
		{
<<<<<<< HEAD
			"checksumSHA1": "ywqbUZb6r4Mxq2MBAbv/vaYcmdw=",
			"path": "github.com/blevesearch/bleve/analysis",
			"revision": "a7ebb8480579777c6cd1c4750d2e6b5ff2b49bdd",
			"revisionTime": "2017-02-24T21:36:31Z"
		},
		{
			"checksumSHA1": "3VIPkl12t1ko4y6DkbPcz+MtQjY=",
			"path": "github.com/blevesearch/bleve/analysis/token/lowercase",
			"revision": "a7ebb8480579777c6cd1c4750d2e6b5ff2b49bdd",
			"revisionTime": "2017-02-24T21:36:31Z"
		},
		{
			"checksumSHA1": "QOw3ypU4VTmFT8XYS/52P3RILZw=",
			"path": "github.com/blevesearch/bleve/analysis/token/porter",
			"revision": "a7ebb8480579777c6cd1c4750d2e6b5ff2b49bdd",
			"revisionTime": "2017-02-24T21:36:31Z"
		},
		{
			"checksumSHA1": "rHPnW85/nLMuW8PICbcMX4O8Xg8=",
			"path": "github.com/blevesearch/bleve/analysis/token/unicodenorm",
			"revision": "a7ebb8480579777c6cd1c4750d2e6b5ff2b49bdd",
			"revisionTime": "2017-02-24T21:36:31Z"
		},
		{
			"checksumSHA1": "q7C04nlJLxKmemXLop0oyJhfi5M=",
			"path": "github.com/blevesearch/bleve/analysis/tokenizer/unicode",
			"revision": "a7ebb8480579777c6cd1c4750d2e6b5ff2b49bdd",
			"revisionTime": "2017-02-24T21:36:31Z"
		},
		{
			"checksumSHA1": "sHiAGWdgVs0tX8CSVhS9Lyu+Coo=",
			"path": "github.com/blevesearch/bleve/document",
			"revision": "a7ebb8480579777c6cd1c4750d2e6b5ff2b49bdd",
			"revisionTime": "2017-02-24T21:36:31Z"
		},
		{
			"checksumSHA1": "kCeM1Kt3udQNNWcIdjmIKBGf2Mc=",
			"path": "github.com/blevesearch/bleve/index",
			"revision": "a7ebb8480579777c6cd1c4750d2e6b5ff2b49bdd",
			"revisionTime": "2017-02-24T21:36:31Z"
		},
		{
			"checksumSHA1": "3ttI5qH9k/gOBaW8FJFVmOh5oIA=",
			"path": "github.com/blevesearch/bleve/index/store",
			"revision": "a7ebb8480579777c6cd1c4750d2e6b5ff2b49bdd",
			"revisionTime": "2017-02-24T21:36:31Z"
		},
		{
			"checksumSHA1": "FfBcpmvzvh14FWXCyRF3a3HKXZs=",
			"path": "github.com/blevesearch/bleve/numeric",
			"revision": "a7ebb8480579777c6cd1c4750d2e6b5ff2b49bdd",
			"revisionTime": "2017-02-24T21:36:31Z"
		},
		{
			"checksumSHA1": "Qj1wH6TzvIl4OAiPQaFDpkWvwLM=",
			"path": "github.com/blevesearch/bleve/registry",
			"revision": "a7ebb8480579777c6cd1c4750d2e6b5ff2b49bdd",
			"revisionTime": "2017-02-24T21:36:31Z"
		},
		{
			"checksumSHA1": "lFalwozuY6WJaqYLU6s26nRNNYc=",
			"path": "github.com/blevesearch/bleve/search",
			"revision": "a7ebb8480579777c6cd1c4750d2e6b5ff2b49bdd",
			"revisionTime": "2017-02-24T21:36:31Z"
		},
		{
			"checksumSHA1": "J/bdoPp+OZ6vSqsXF10484C7asc=",
			"path": "github.com/blevesearch/bleve/search/highlight",
			"revision": "a7ebb8480579777c6cd1c4750d2e6b5ff2b49bdd",
			"revisionTime": "2017-02-24T21:36:31Z"
		},
		{
			"checksumSHA1": "F6iBQThfd04TIlxT49zaPRGvlqE=",
			"path": "github.com/blevesearch/go-porterstemmer",
			"revision": "23a2c8e5cf1f380f27722c6d2ae8896431dc7d0e",
			"revisionTime": "2014-12-30T01:30:33Z"
		},
		{
			"checksumSHA1": "mgj+zuxi8AgQsRmBY8LR2ys4gaM=",
			"path": "github.com/blevesearch/segment",
			"revision": "762005e7a34fd909a84586299f1dd457371d36ee",
			"revisionTime": "2016-09-15T18:50:41Z"
		},
		{
			"checksumSHA1": "MtpYxrtNS/B3gvcV2bm/irGJsDo=",
=======
			"checksumSHA1": "tJAP/Glrwyzlyn873qPhQ/em2Vo=",
>>>>>>> 39189970
			"path": "github.com/cockroachdb/c-jemalloc",
			"revision": "7eb7980d8a9f68b771568a7eb15196a63a818595",
			"revisionTime": "2017-02-03T23:06:53Z",
			"tree": true
		},
		{
			"checksumSHA1": "Uz9RlVv0yacm5FHXuffE+4YQSWQ=",
			"path": "github.com/cockroachdb/c-lz4",
			"revision": "834d3303c9e84b1045bc57c3eb3723ee8cb4d33b",
			"revisionTime": "2016-06-06T19:19:38Z",
			"tree": true
		},
		{
			"path": "github.com/cockroachdb/c-lze4",
			"revision": ""
		},
		{
			"checksumSHA1": "+uhPIrBtVQiZam8M3XKMd1f3+oI=",
			"path": "github.com/cockroachdb/c-rocksdb",
			"revision": "97c232fc39550ac0f6287a49421615cc633eec42",
			"revisionTime": "2017-02-27T22:18:07Z",
			"tree": true
		},
		{
			"checksumSHA1": "pjTmyGU6EOYq7lrj3z+d7AkWkfE=",
			"path": "github.com/cockroachdb/c-snappy",
			"revision": "c0cd3c9ce92f195001595e1fbbe66f045daad34f",
			"revisionTime": "2016-11-24T05:17:49Z",
			"tree": true
		},
		{
			"checksumSHA1": "jw+XDfPJgogfSPCsuebqFZj/GJc=",
			"path": "github.com/coreos/etcd/raft",
			"revision": "1ebeef5cbfe69c0dab2bc701ee5307eed7a7d8d2",
			"revisionTime": "2016-09-05T06:26:19Z"
		},
		{
			"checksumSHA1": "7iseLdwhxsT7LD5n3g01bfpTd/0=",
			"path": "github.com/coreos/etcd/raft/raftpb",
			"revision": "1ebeef5cbfe69c0dab2bc701ee5307eed7a7d8d2",
			"revisionTime": "2016-09-05T06:26:19Z"
		},
		{
			"checksumSHA1": "Lf3uUXTkKK5DJ37BxQvxO1Fq+K8=",
			"path": "github.com/davecgh/go-spew/spew",
			"revision": "6d212800a42e8ab5c146b8ace3490ee17e5225f9",
			"revisionTime": "2016-09-07T16:21:46Z"
		},
		{
			"checksumSHA1": "a29TtOU87eZA0S6wL+rAkpqUEzc=",
			"path": "github.com/dgryski/go-farm",
			"revision": "d1e51a4af19092715f4ce7d8257fe5bc8f8be727",
			"revisionTime": "2015-09-09T17:09:13Z"
		},
		{
			"checksumSHA1": "HIXTnq2r3h/9X1lc7Td4AopDmZs=",
			"path": "github.com/gogo/protobuf/proto",
			"revision": "e57a569e1882958f6b188cb42231d6db87701f2a",
			"revisionTime": "2016-07-19T14:39:48Z"
		},
		{
			"checksumSHA1": "/iFfZBskKPCDfxdzgmbVw5OBd/Y=",
			"path": "github.com/golang/geo/r1",
			"revision": "3a42ea109208469f16baf9e090135dd0e82ece5c",
			"revisionTime": "2016-07-25T01:59:00Z"
		},
		{
			"checksumSHA1": "bhbWcOOLa1ovcW+EwRoX6YuxxIg=",
			"path": "github.com/golang/geo/r2",
			"revision": "3a42ea109208469f16baf9e090135dd0e82ece5c",
			"revisionTime": "2016-07-25T01:59:00Z"
		},
		{
			"checksumSHA1": "tZc17BIf/0Lt8JXT/lBntM2fuSk=",
			"path": "github.com/golang/geo/r3",
			"revision": "3a42ea109208469f16baf9e090135dd0e82ece5c",
			"revisionTime": "2016-07-25T01:59:00Z"
		},
		{
			"checksumSHA1": "wXH4DCGrteisPtpZwR6pqy9fTns=",
			"path": "github.com/golang/geo/s1",
			"revision": "3a42ea109208469f16baf9e090135dd0e82ece5c",
			"revisionTime": "2016-07-25T01:59:00Z"
		},
		{
			"checksumSHA1": "7E+vomjB3cPNn1WFYxNMYKhBv0U=",
			"path": "github.com/golang/geo/s2",
			"revision": "3a42ea109208469f16baf9e090135dd0e82ece5c",
			"revisionTime": "2016-07-25T01:59:00Z"
		},
		{
			"checksumSHA1": "kVJ5YScYaDWw6iotbpZwQJ6xCGM=",
			"path": "github.com/golang/protobuf/proto",
			"revision": "0c1f6d65b5a189c2250d10e71a5506f06f9fa0a0",
			"revisionTime": "2016-06-14T22:31:40Z"
		},
		{
			"checksumSHA1": "Hky3u+8Rqum+wB5BHMj0A8ZmT4g=",
			"path": "github.com/pkg/errors",
			"revision": "17b591df37844cde689f4d5813e5cea0927d8dd2",
			"revisionTime": "2016-08-22T09:00:10Z"
		},
		{
			"checksumSHA1": "LuFv4/jlrmFNnDb/5SCSEPAM9vU=",
			"path": "github.com/pmezard/go-difflib/difflib",
			"revision": "792786c7400a136282c1664665ae0a8db921c6c2",
			"revisionTime": "2016-01-10T10:55:54Z"
		},
		{
			"checksumSHA1": "W2kMUxTFJybcc8NKlqEAM4jY7Mw=",
			"path": "github.com/soheilhy/cmux",
			"revision": "13f520d62c8e9514090ab9f170fa5df915f2d1bf",
			"revisionTime": "2016-09-05T20:05:55Z"
		},
		{
			"checksumSHA1": "Q2V7Zs3diLmLfmfbiuLpSxETSuY=",
			"path": "github.com/stretchr/testify/assert",
			"revision": "976c720a22c8eb4eb6a0b4348ad85ad12491a506",
			"revisionTime": "2016-09-25T22:06:09Z"
		},
		{
			"checksumSHA1": "omdvCNu8sJIc9FbOfObC484M7Dg=",
			"path": "github.com/stretchr/testify/require",
			"revision": "976c720a22c8eb4eb6a0b4348ad85ad12491a506",
			"revisionTime": "2016-09-25T22:06:09Z"
		},
		{
			"checksumSHA1": "nPzv1N4lRBr2UAvJure4uLjlYf8=",
			"path": "github.com/twpayne/go-geom",
			"revision": "bc4a3b038d13a183df22fd5f0316957a8c0dfd17",
			"revisionTime": "2016-09-20T10:00:50Z"
		},
		{
			"checksumSHA1": "7nqAxLYlyEi9e5DUsc+WNo++6PY=",
			"path": "github.com/twpayne/go-geom/encoding/geojson",
			"revision": "bc4a3b038d13a183df22fd5f0316957a8c0dfd17",
			"revisionTime": "2016-09-20T10:00:50Z"
		},
		{
			"checksumSHA1": "vSHXkm1nl0Y+xP0E420yRQDCnCA=",
			"path": "github.com/twpayne/go-geom/encoding/wkb",
			"revision": "bc4a3b038d13a183df22fd5f0316957a8c0dfd17",
			"revisionTime": "2016-09-20T10:00:50Z"
		},
		{
			"checksumSHA1": "KDedv+IgB08fN9r3oSsHJ5/1Xyc=",
			"path": "github.com/twpayne/go-geom/encoding/wkbcommon",
			"revision": "bc4a3b038d13a183df22fd5f0316957a8c0dfd17",
			"revisionTime": "2016-09-20T10:00:50Z"
		},
		{
			"checksumSHA1": "7LaLud3qlAQZ+xftxLTbYg3cGpo=",
			"path": "github.com/willf/bitset",
			"revision": "28a4168144bb8ac95454e1f51c84da1933681ad4",
			"revisionTime": "2015-08-12T13:10:42Z"
		},
		{
			"checksumSHA1": "AfNEZNbH3Dcpiz5PuNQKoCDuS7g=",
			"path": "github.com/willf/bloom",
			"revision": "73320a6e73f3e139842058d7e4886e09ca83ac9b",
			"revisionTime": "2015-11-24T22:32:07Z"
		},
		{
			"checksumSHA1": "vE43s37+4CJ2CDU6TlOUOYE0K9c=",
			"path": "golang.org/x/crypto/bcrypt",
			"revision": "22ddb68eccda408bbf17759ac18d3120ce0d4f3f",
			"revisionTime": "2017-02-07T22:51:51Z"
		},
		{
			"checksumSHA1": "JsJdKXhz87gWenMwBeejTOeNE7k=",
			"path": "golang.org/x/crypto/blowfish",
			"revision": "22ddb68eccda408bbf17759ac18d3120ce0d4f3f",
			"revisionTime": "2017-02-07T22:51:51Z"
		},
		{
			"checksumSHA1": "nnTwJD196DUJlp748YVbht2uWeU=",
			"path": "golang.org/x/net/http2",
			"revision": "ef00b378c73f107bf44d5c9b69875255ce89b79a",
			"revisionTime": "2016-05-15T03:16:23Z"
		},
		{
			"checksumSHA1": "EYNaHp7XdLWRydUCE0amEkKAtgk=",
			"path": "golang.org/x/net/http2/hpack",
			"revision": "ef00b378c73f107bf44d5c9b69875255ce89b79a",
			"revisionTime": "2016-05-15T03:16:23Z"
		},
		{
			"checksumSHA1": "/k7k6eJDkxXx6K9Zpo/OwNm58XM=",
			"path": "golang.org/x/net/internal/timeseries",
			"revision": "ef00b378c73f107bf44d5c9b69875255ce89b79a",
			"revisionTime": "2016-05-15T03:16:23Z"
		},
		{
			"checksumSHA1": "yhndhWXMs/VSEDLks4dNyFMQStA=",
			"path": "golang.org/x/net/lex/httplex",
			"revision": "9313baa13d9262e49d07b20ed57dceafcd7240cc",
			"revisionTime": "2016-09-07T15:25:26Z"
		},
		{
			"checksumSHA1": "TZDHZj3zWDc5LKqpoLamOKt6Nmo=",
			"path": "golang.org/x/text/transform",
			"revision": "d69c40b4be55797923cec7457fac7a244d91a9b6",
			"revisionTime": "2016-08-15T22:39:46Z"
		},
		{
			"checksumSHA1": "pDDMc5yLVQ2xeR9CajcgIJODPcw=",
			"path": "golang.org/x/text/unicode/norm",
			"revision": "d69c40b4be55797923cec7457fac7a244d91a9b6",
			"revisionTime": "2016-08-15T22:39:46Z"
		},
		{
			"checksumSHA1": "12GqsW8PiRPnezDDy0v4brZrndM=",
			"path": "gopkg.in/yaml.v2",
			"revision": "a5b47d31c556af34a302ce5d659e6fea44d90de0",
			"revisionTime": "2016-09-28T15:37:09Z"
		}
	],
	"rootPath": "github.com/dgraph-io/dgraph"
}<|MERGE_RESOLUTION|>--- conflicted
+++ resolved
@@ -9,7 +9,6 @@
 			"revisionTime": "2015-10-07T14:14:16Z"
 		},
 		{
-<<<<<<< HEAD
 			"checksumSHA1": "ywqbUZb6r4Mxq2MBAbv/vaYcmdw=",
 			"path": "github.com/blevesearch/bleve/analysis",
 			"revision": "a7ebb8480579777c6cd1c4750d2e6b5ff2b49bdd",
@@ -94,10 +93,7 @@
 			"revisionTime": "2016-09-15T18:50:41Z"
 		},
 		{
-			"checksumSHA1": "MtpYxrtNS/B3gvcV2bm/irGJsDo=",
-=======
 			"checksumSHA1": "tJAP/Glrwyzlyn873qPhQ/em2Vo=",
->>>>>>> 39189970
 			"path": "github.com/cockroachdb/c-jemalloc",
 			"revision": "7eb7980d8a9f68b771568a7eb15196a63a818595",
 			"revisionTime": "2017-02-03T23:06:53Z",
