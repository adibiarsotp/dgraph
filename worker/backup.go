/*
 * Copyright (C) 2017 Dgraph Labs, Inc. and Contributors
 *
 * This program is free software: you can redistribute it and/or modify
 * it under the terms of the GNU Affero General Public License as published by
 * the Free Software Foundation, either version 3 of the License, or
 * (at your option) any later version.
 *
 * This program is distributed in the hope that it will be useful,
 * but WITHOUT ANY WARRANTY; without even the implied warranty of
 * MERCHANTABILITY or FITNESS FOR A PARTICULAR PURPOSE.  See the
 * GNU Affero General Public License for more details.
 *
 * You should have received a copy of the GNU Affero General Public License
 * along with this program.  If not, see <http://www.gnu.org/licenses/>.
 */

package worker

import (
	"bufio"
	"bytes"
	"compress/gzip"
	"fmt"
	"math/rand"
	"os"
	"path"
	"strconv"
	"strings"
	"sync"
	"time"

	"github.com/dgraph-io/dgraph/group"
	"github.com/dgraph-io/dgraph/protos"
	"github.com/dgraph-io/dgraph/types"
	"github.com/dgraph-io/dgraph/types/facets"
	"github.com/dgraph-io/dgraph/x"
	"golang.org/x/net/context"
	"google.golang.org/grpc"
)

const numBackupRoutines = 10

type kv struct {
	prefix string
	list   *protos.PostingList
}

type skv struct {
	attr   string
	schema *protos.SchemaUpdate
}

func toRDF(buf *bytes.Buffer, item kv) {
	pl := item.list
	for _, p := range pl.Postings {
		buf.WriteString(item.prefix)

		if !bytes.Equal(p.Value, nil) {
			// Value posting
			// Convert to appropriate type
			vID := types.TypeID(p.ValType)
			src := types.ValueForType(vID)
			src.Value = p.Value
			str, err := types.Convert(src, types.StringID)
			x.Check(err)
			buf.WriteByte('"')
			buf.WriteString(str.Value.(string))
			buf.WriteByte('"')
			if vID == types.GeoID {
				buf.WriteString("^^<geo:geojson> ")
			} else if vID == types.PasswordID {
				buf.WriteString("^^<pwd:")
				buf.WriteString(vID.Name())
				buf.WriteByte('>')
			} else if p.PostingType == protos.Posting_VALUE_LANG {
				buf.WriteByte('@')
				buf.WriteString(string(p.Metadata))
			} else if vID != types.BinaryID &&
				vID != types.DefaultID {
				buf.WriteString("^^<xs:")
				buf.WriteString(vID.Name())
				buf.WriteByte('>')
			}
		} else {
			buf.WriteString("<0x")
			buf.WriteString(strconv.FormatUint(p.Uid, 16))
			buf.WriteByte('>')
		}
		// Label
		if len(p.Label) > 0 {
			buf.WriteString(" <")
			buf.WriteString(p.Label)
			buf.WriteByte('>')
		}
		// Facets.
		fcs := p.Facets
		if len(fcs) != 0 {
			buf.WriteString(" (")
			for i, f := range fcs {
				if i != 0 {
					buf.WriteByte(',')
				}
				buf.WriteString(f.Key)
				buf.WriteByte('=')
				fVal := &types.Val{Tid: types.StringID}
				x.Check(types.Marshal(facets.ValFor(f), fVal))
				if facets.TypeIDFor(f) == types.StringID {
					buf.WriteByte('"')
					buf.WriteString(fVal.Value.(string))
					buf.WriteByte('"')
				} else {
					buf.WriteString(fVal.Value.(string))
				}
			}
			buf.WriteByte(')')
		}
		// End dot.
		buf.WriteString(" .\n")
	}
}

func toSchema(buf *bytes.Buffer, s *skv) {
	if strings.ContainsRune(s.attr, ':') {
		buf.WriteRune('<')
		buf.WriteString(s.attr)
		buf.WriteRune('>')
	} else {
		buf.WriteString(s.attr)
	}
	buf.WriteByte(':')
	buf.WriteString(types.TypeID(s.schema.ValueType).Name())
	if s.schema.Directive == protos.SchemaUpdate_REVERSE {
		buf.WriteString(" @reverse")
	} else if s.schema.Directive == protos.SchemaUpdate_INDEX && len(s.schema.Tokenizer) > 0 {
		buf.WriteString(" @index(")
		buf.WriteString(strings.Join(s.schema.Tokenizer, ","))
		buf.WriteByte(')')
	}
	buf.WriteString(" . \n")
}

func writeToFile(fpath string, ch chan []byte) error {
	f, err := os.Create(fpath)
	if err != nil {
		return err
	}

	defer f.Close()
	x.Check(err)
	w := bufio.NewWriterSize(f, 1000000)
	gw, err := gzip.NewWriterLevel(w, gzip.BestCompression)
	if err != nil {
		return err
	}

	for buf := range ch {
		if _, err := gw.Write(buf); err != nil {
			return err
		}
	}
	if err := gw.Flush(); err != nil {
		return err
	}
	if err := gw.Close(); err != nil {
		return err
	}
	return w.Flush()
}

// Backup creates a backup of data by exporting it as an RDF gzip.
func backup(gid uint32, bdir string) error {
	// Use a goroutine to write to file.
	err := os.MkdirAll(bdir, 0700)
	if err != nil {
		return err
	}
	fpath := path.Join(bdir, fmt.Sprintf("dgraph-%d-%s.rdf.gz", gid,
		time.Now().Format("2006-01-02-15-04")))
	fspath := path.Join(bdir, fmt.Sprintf("dgraph-schema-%d-%s.rdf.gz", gid,
		time.Now().Format("2006-01-02-15-04")))
	fmt.Printf("Backing up at: %v, schema at %v\n", fpath, fspath)
	chb := make(chan []byte, 1000)
	errChan := make(chan error, 2)
	go func() {
		errChan <- writeToFile(fpath, chb)
	}()
	chsb := make(chan []byte, 1000)
	go func() {
		errChan <- writeToFile(fspath, chsb)
	}()

	// Use a bunch of goroutines to convert to RDF format.
	chkv := make(chan kv, 1000)
	var wg sync.WaitGroup
	wg.Add(numBackupRoutines)
	for i := 0; i < numBackupRoutines; i++ {
		go func() {
			buf := new(bytes.Buffer)
			buf.Grow(50000)
			for item := range chkv {
				toRDF(buf, item)
				if buf.Len() >= 40000 {
					tmp := make([]byte, buf.Len())
					copy(tmp, buf.Bytes())
					chb <- tmp
					buf.Reset()
				}
			}
			if buf.Len() > 0 {
				tmp := make([]byte, buf.Len())
				copy(tmp, buf.Bytes())
				chb <- tmp
			}
			wg.Done()
		}()
	}

	// Use a goroutine to convert protos.Schema to string
	chs := make(chan *skv, 1000)
	wg.Add(1)
	go func() {
		buf := new(bytes.Buffer)
		buf.Grow(50000)
		for item := range chs {
			toSchema(buf, item)
			if buf.Len() >= 40000 {
				tmp := make([]byte, buf.Len())
				copy(tmp, buf.Bytes())
				chsb <- tmp
				buf.Reset()
			}
		}
		if buf.Len() > 0 {
			tmp := make([]byte, buf.Len())
			copy(tmp, buf.Bytes())
			chsb <- tmp
		}
		wg.Done()
	}()

	// Iterate over rocksdb.
	it := pstore.NewIterator(false)
	defer it.Close()
	var lastPred string
	prefix := new(bytes.Buffer)
	prefix.Grow(100)
	for it.Rewind(); it.Valid(); {
		key := it.Key()
		pk := x.Parse(key)

		if pk.IsIndex() {
			// Seek to the end of index keys.
			it.Seek(pk.SkipRangeOfSameType())
			continue
		}
		if pk.IsReverse() {
			// Seek to the end of reverse keys.
			it.Seek(pk.SkipRangeOfSameType())
			continue
		}
		if pk.Attr == "_uid_" || pk.Attr == "_predicate_" {
			// Skip the UID mappings.
			it.Seek(pk.SkipPredicate())
			continue
		}
		if pk.IsSchema() {
			if group.BelongsTo(pk.Attr) == gid {
<<<<<<< HEAD
				s := &typesp.Schema{}
				x.Check(s.Unmarshal(it.Value()))
=======
				s := &protos.SchemaUpdate{}
				x.Check(s.Unmarshal(it.Value().Data()))
>>>>>>> 7a37a1c3
				chs <- &skv{
					attr:   pk.Attr,
					schema: s,
				}
			}
			// skip predicate
			it.Next()
			continue
		}

		x.AssertTrue(pk.IsData())
		pred, uid := pk.Attr, pk.Uid
		if pred != lastPred && group.BelongsTo(pred) != gid {
			it.Seek(pk.SkipPredicate())
			continue
		}

		prefix.WriteString("<0x")
		prefix.WriteString(strconv.FormatUint(uid, 16))
		prefix.WriteString("> <")
		prefix.WriteString(pred)
		prefix.WriteString("> ")
<<<<<<< HEAD
		pl := &typesp.PostingList{}
		x.Check(pl.Unmarshal(it.Value()))
=======
		pl := &protos.PostingList{}
		x.Check(pl.Unmarshal(it.Value().Data()))
>>>>>>> 7a37a1c3
		chkv <- kv{
			prefix: prefix.String(),
			list:   pl,
		}
		prefix.Reset()
		lastPred = pred
		it.Next()
	}

	close(chkv) // We have stopped output to chkv.
	close(chs)  // we have stopped output to chs (schema)
	wg.Wait()   // Wait for numBackupRoutines to finish.
	close(chb)  // We have stopped output to chb.
	close(chsb) // we have stopped output to chs (schema)

	err = <-errChan
	err = <-errChan
	return err
}

func handleBackupForGroup(ctx context.Context, reqId uint64, gid uint32) *protos.BackupPayload {
	n := groups().Node(gid)
	if n.AmLeader() {
		x.Trace(ctx, "Leader of group: %d. Running backup.", gid)
		if err := backup(gid, *backupPath); err != nil {
			x.TraceError(ctx, err)
			return &protos.BackupPayload{
				ReqId:  reqId,
				Status: protos.BackupPayload_FAILED,
			}
		}
		x.Trace(ctx, "Backup done for group: %d.", gid)
		return &protos.BackupPayload{
			ReqId:   reqId,
			Status:  protos.BackupPayload_SUCCESS,
			GroupId: gid,
		}
	}

	// I'm not the leader. Relay to someone who I think is.
	var addrs []string
	{
		// Try in order: leader of given group, any server from given group, leader of group zero.
		_, addr := groups().Leader(gid)
		addrs = append(addrs, addr)
		addrs = append(addrs, groups().AnyServer(gid))
		_, addr = groups().Leader(0)
		addrs = append(addrs, addr)
	}

	var conn *grpc.ClientConn
	for _, addr := range addrs {
		pl := pools().get(addr)
		var err error
		conn, err = pl.Get()
		if err == nil {
			x.Trace(ctx, "Relaying backup request for group %d to %q", gid, pl.Addr)
			defer pl.Put(conn)
			break
		}
		x.TraceError(ctx, err)
	}

	// Unable to find any connection to any of these servers. This should be exceedingly rare.
	// But probably not worthy of crashing the server. We can just skip the backup.
	if conn == nil {
		x.Trace(ctx, fmt.Sprintf("Unable to find a server to backup group: %d", gid))
		return &protos.BackupPayload{
			ReqId:   reqId,
			Status:  protos.BackupPayload_FAILED,
			GroupId: gid,
		}
	}

	c := protos.NewWorkerClient(conn)
	nr := &protos.BackupPayload{
		ReqId:   reqId,
		GroupId: gid,
	}
	nrep, err := c.Backup(ctx, nr)
	if err != nil {
		x.TraceError(ctx, err)
		return &protos.BackupPayload{
			ReqId:   reqId,
			Status:  protos.BackupPayload_FAILED,
			GroupId: gid,
		}
	}
	return nrep
}

// Backup request is used to trigger backups for the request list of groups.
// If a server receives request to backup a group that it doesn't handle, it would
// automatically relay that request to the server that it thinks should handle the request.
func (w *grpcWorker) Backup(ctx context.Context, req *protos.BackupPayload) (*protos.BackupPayload, error) {
	reply := &protos.BackupPayload{ReqId: req.ReqId}
	reply.Status = protos.BackupPayload_FAILED // Set by default.

	if ctx.Err() != nil {
		return reply, ctx.Err()
	}
	if !w.addIfNotPresent(req.ReqId) {
		reply.Status = protos.BackupPayload_DUPLICATE
		return reply, nil
	}

	chb := make(chan *protos.BackupPayload, 1)
	go func() {
		chb <- handleBackupForGroup(ctx, req.ReqId, req.GroupId)
	}()

	select {
	case rep := <-chb:
		return rep, nil
	case <-ctx.Done():
		return reply, ctx.Err()
	}
}

func BackupOverNetwork(ctx context.Context) error {
	// If we haven't even had a single membership update, don't run backup.
	if !HealthCheck() {
		x.Trace(ctx, "This server hasn't yet been fully initiated. Please retry later.")
		return x.Errorf("Uninitiated server. Please retry later")
	}
	// Let's first collect all groups.
	gids := groups().KnownGroups()

	for i, gid := range gids {
		if gid == 0 {
			gids[i] = gids[len(gids)-1]
			gids = gids[:len(gids)-1]
		}
	}

	ch := make(chan *protos.BackupPayload, len(gids))
	for _, gid := range gids {
		go func(group uint32) {
			reqId := uint64(rand.Int63())
			ch <- handleBackupForGroup(ctx, reqId, group)
		}(gid)
	}

	for i := 0; i < len(gids); i++ {
		bp := <-ch
		if bp.Status != protos.BackupPayload_SUCCESS {
			x.Trace(ctx, "Backup status: %v for group id: %d", bp.Status, bp.GroupId)
			return fmt.Errorf("Backup status: %v for group id: %d", bp.Status, bp.GroupId)
		}
		x.Trace(ctx, "Backup successful for group: %v", bp.GroupId)
	}
	x.Trace(ctx, "DONE backup")
	return nil
}<|MERGE_RESOLUTION|>--- conflicted
+++ resolved
@@ -266,13 +266,8 @@
 		}
 		if pk.IsSchema() {
 			if group.BelongsTo(pk.Attr) == gid {
-<<<<<<< HEAD
-				s := &typesp.Schema{}
+				s := &protos.SchemaUpdate{}
 				x.Check(s.Unmarshal(it.Value()))
-=======
-				s := &protos.SchemaUpdate{}
-				x.Check(s.Unmarshal(it.Value().Data()))
->>>>>>> 7a37a1c3
 				chs <- &skv{
 					attr:   pk.Attr,
 					schema: s,
@@ -295,13 +290,8 @@
 		prefix.WriteString("> <")
 		prefix.WriteString(pred)
 		prefix.WriteString("> ")
-<<<<<<< HEAD
-		pl := &typesp.PostingList{}
+		pl := &protos.PostingList{}
 		x.Check(pl.Unmarshal(it.Value()))
-=======
-		pl := &protos.PostingList{}
-		x.Check(pl.Unmarshal(it.Value().Data()))
->>>>>>> 7a37a1c3
 		chkv <- kv{
 			prefix: prefix.String(),
 			list:   pl,
