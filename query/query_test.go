/*
 * Copyright 2015 DGraph Labs, Inc.
 *
 * Licensed under the Apache License, Version 2.0 (the "License");
 * you may not use this file except in compliance with the License.
 * You may obtain a copy of the License at
 *
 * 		http://www.apache.org/licenses/LICENSE-2.0
 *
 * Unless required by applicable law or agreed to in writing, software
 * distributed under the License is distributed on an "AS IS" BASIS,
 * WITHOUT WARRANTIES OR CONDITIONS OF ANY KIND, either express or implied.
 * See the License for the specific language governing permissions and
 * limitations under the License.
 */

package query

import (
	"bytes"
	"context"
	"encoding/binary"
	"encoding/json"
	"io/ioutil"
	"os"
	"testing"
	"time"

	farm "github.com/dgryski/go-farm"
	"github.com/gogo/protobuf/proto"
	"github.com/stretchr/testify/require"
	geom "github.com/twpayne/go-geom"

	"github.com/dgraph-io/dgraph/algo"
	"github.com/dgraph-io/dgraph/gql"
	"github.com/dgraph-io/dgraph/group"
	"github.com/dgraph-io/dgraph/posting"
	"github.com/dgraph-io/dgraph/query/graph"
	"github.com/dgraph-io/dgraph/schema"
	"github.com/dgraph-io/dgraph/store"
	"github.com/dgraph-io/dgraph/task"
	"github.com/dgraph-io/dgraph/types"
	"github.com/dgraph-io/dgraph/worker"
	"github.com/dgraph-io/dgraph/x"
)

func addPassword(t *testing.T, uid uint64, password string) {
	value := types.ValueForType(types.BinaryID)
	src := types.ValueForType(types.PasswordID)
	src.Value, _ = types.Encrypt(password)
	err := types.Marshal(src, &value)
	require.NoError(t, err)
	addEdgeToTypedValue(t, "password", uid, types.PasswordID, value.Value.([]byte), nil)
}

var ps *store.Store

func populateGraph(t *testing.T) {
	x.AssertTrue(ps != nil)
	// logrus.SetLevel(logrus.DebugLevel)
	// So, user we're interested in has uid: 1.
	// She has 5 friends: 23, 24, 25, 31, and 101
	addEdgeToUID(t, "friend", 1, 23, nil)
	addEdgeToUID(t, "friend", 1, 24, nil)
	addEdgeToUID(t, "friend", 1, 25, nil)
	addEdgeToUID(t, "friend", 1, 31, nil)
	addEdgeToUID(t, "friend", 1, 101, nil)
	addEdgeToUID(t, "friend", 31, 24, nil)
	addEdgeToUID(t, "friend", 23, 1, nil)

	addEdgeToUID(t, "follow", 1, 31, nil)
	addEdgeToUID(t, "follow", 1, 24, nil)
	addEdgeToUID(t, "follow", 31, 1001, nil)
	addEdgeToUID(t, "follow", 1001, 1000, nil)
	addEdgeToUID(t, "follow", 1002, 1000, nil)
	addEdgeToUID(t, "follow", 1001, 1003, nil)
	addEdgeToUID(t, "follow", 1001, 1003, nil)
	addEdgeToUID(t, "follow", 1003, 1002, nil)

	addEdgeToUID(t, "path", 1, 31, map[string]string{"weight": "0.1", "weight1": "0.2"})
	addEdgeToUID(t, "path", 1, 24, map[string]string{"weight": "0.2"})
	addEdgeToUID(t, "path", 31, 1000, map[string]string{"weight": "0.1"})
	addEdgeToUID(t, "path", 1000, 1001, map[string]string{"weight": "0.1"})
	addEdgeToUID(t, "path", 1000, 1002, map[string]string{"weight": "0.7"})
	addEdgeToUID(t, "path", 1001, 1002, map[string]string{"weight": "0.1"})
	addEdgeToUID(t, "path", 1002, 1003, map[string]string{"weight": "0.6"})
	addEdgeToUID(t, "path", 1003, 1001, map[string]string{})

	addEdgeToValue(t, "name", 1000, "Alice", nil)
	addEdgeToValue(t, "name", 1001, "Bob", nil)
	addEdgeToValue(t, "name", 1002, "Matt", nil)
	addEdgeToValue(t, "name", 1003, "John", nil)

	// Now let's add a few properties for the main user.
	addEdgeToValue(t, "name", 1, "Michonne", nil)
	addEdgeToValue(t, "gender", 1, "female", nil)

	src := types.ValueForType(types.StringID)
	src.Value = []byte("{\"Type\":\"Point\", \"Coordinates\":[1.1,2.0]}")
	coord, err := types.Convert(src, types.GeoID)
	require.NoError(t, err)
	gData := types.ValueForType(types.BinaryID)
	err = types.Marshal(coord, &gData)
	require.NoError(t, err)
	addEdgeToTypedValue(t, "loc", 1, types.GeoID, gData.Value.([]byte), nil)

	// Int32ID
	data := types.ValueForType(types.BinaryID)
	intD := types.Val{types.Int32ID, int32(15)}
	err = types.Marshal(intD, &data)
	require.NoError(t, err)
	addEdgeToTypedValue(t, "age", 1, types.Int32ID, data.Value.([]byte), nil)

	// FloatID
	fdata := types.ValueForType(types.BinaryID)
	floatD := types.Val{types.FloatID, float64(13.25)}
	err = types.Marshal(floatD, &fdata)
	require.NoError(t, err)
	addEdgeToTypedValue(t, "power", 1, types.FloatID, fdata.Value.([]byte), nil)

	addEdgeToValue(t, "address", 1, "31, 32 street, Jupiter", nil)

	boolD := types.Val{types.BoolID, true}
	err = types.Marshal(boolD, &data)
	require.NoError(t, err)
	addEdgeToTypedValue(t, "alive", 1, types.BoolID, data.Value.([]byte), nil)
	addEdgeToValue(t, "age", 1, "38", nil)
	addEdgeToValue(t, "survival_rate", 1, "98.99", nil)
	addEdgeToValue(t, "sword_present", 1, "true", nil)
	addEdgeToValue(t, "_xid_", 1, "mich", nil)

	addPassword(t, 1, "123456")

	// Now let's add a name for each of the friends, except 101.
	addEdgeToTypedValue(t, "name", 23, types.StringID, []byte("Rick Grimes"), nil)
	addEdgeToValue(t, "age", 23, "15", nil)

	src.Value = []byte(`{"Type":"Polygon", "Coordinates":[[[0.0,0.0], [2.0,0.0], [2.0, 2.0], [0.0, 2.0], [0.0, 0.0]]]}`)
	coord, err = types.Convert(src, types.GeoID)
	require.NoError(t, err)
	gData = types.ValueForType(types.BinaryID)
	err = types.Marshal(coord, &gData)
	require.NoError(t, err)
	addEdgeToTypedValue(t, "loc", 23, types.GeoID, gData.Value.([]byte), nil)

	addEdgeToValue(t, "address", 23, "21, mark street, Mars", nil)
	addEdgeToValue(t, "name", 24, "Glenn Rhee", nil)
	src.Value = []byte(`{"Type":"Point", "Coordinates":[1.10001,2.000001]}`)
	coord, err = types.Convert(src, types.GeoID)
	require.NoError(t, err)
	gData = types.ValueForType(types.BinaryID)
	err = types.Marshal(coord, &gData)
	require.NoError(t, err)
	addEdgeToTypedValue(t, "loc", 24, types.GeoID, gData.Value.([]byte), nil)

	addEdgeToValue(t, "name", farm.Fingerprint64([]byte("a.bc")), "Alice", nil)
	addEdgeToValue(t, "name", 25, "Daryl Dixon", nil)
	addEdgeToValue(t, "name", 31, "Andrea", nil)
	src.Value = []byte(`{"Type":"Point", "Coordinates":[2.0, 2.0]}`)
	coord, err = types.Convert(src, types.GeoID)
	require.NoError(t, err)
	gData = types.ValueForType(types.BinaryID)
	err = types.Marshal(coord, &gData)
	require.NoError(t, err)
	addEdgeToTypedValue(t, "loc", 31, types.GeoID, gData.Value.([]byte), nil)

	addEdgeToValue(t, "dob", 1, "1910-01-01", nil)
	addEdgeToValue(t, "dob", 23, "1910-01-02", nil)
	addEdgeToValue(t, "dob", 24, "1909-05-05", nil)
	addEdgeToValue(t, "dob", 25, "1909-01-10", nil)
	addEdgeToValue(t, "dob", 31, "1901-01-15", nil)

	// GEO stuff
	p := geom.NewPoint(geom.XY).MustSetCoords(geom.Coord{-122.082506, 37.4249518})
	addGeoData(t, ps, 5101, p, "Googleplex")

	p = geom.NewPoint(geom.XY).MustSetCoords(geom.Coord{-122.080668, 37.426753})
	addGeoData(t, ps, 5102, p, "Shoreline Amphitheater")

	p = geom.NewPoint(geom.XY).MustSetCoords(geom.Coord{-122.2527428, 37.513653})
	addGeoData(t, ps, 5103, p, "San Carlos Airport")

	poly := geom.NewPolygon(geom.XY).MustSetCoords([][]geom.Coord{
		{{-121.6, 37.1}, {-122.4, 37.3}, {-122.6, 37.8}, {-122.5, 38.3}, {-121.9, 38},
			{-121.6, 37.1}},
	})
	addGeoData(t, ps, 5104, poly, "SF Bay area")
	poly = geom.NewPolygon(geom.XY).MustSetCoords([][]geom.Coord{
		{{-122.06, 37.37}, {-122.1, 37.36}, {-122.12, 37.4}, {-122.11, 37.43},
			{-122.04, 37.43}, {-122.06, 37.37}},
	})
	addGeoData(t, ps, 5105, poly, "Mountain View")
	poly = geom.NewPolygon(geom.XY).MustSetCoords([][]geom.Coord{
		{{-122.25, 37.49}, {-122.28, 37.49}, {-122.27, 37.51}, {-122.25, 37.52},
			{-122.24, 37.51}},
	})
	addGeoData(t, ps, 5106, poly, "San Carlos")

	addEdgeToValue(t, "film.film.initial_release_date", 23, "1900-01-02", nil)
	addEdgeToValue(t, "film.film.initial_release_date", 24, "1909-05-05", nil)
	addEdgeToValue(t, "film.film.initial_release_date", 25, "1929-01-10", nil)
	addEdgeToValue(t, "film.film.initial_release_date", 31, "1801-01-15", nil)

	// for aggregator(sum) test
	{
		data := types.ValueForType(types.BinaryID)
		intD := types.Val{types.Int32ID, int32(4)}
		err = types.Marshal(intD, &data)
		require.NoError(t, err)
		addEdgeToTypedValue(t, "shadow_deep", 23, types.Int32ID, data.Value.([]byte), nil)
	}
	{
		data := types.ValueForType(types.BinaryID)
		intD := types.Val{types.Int32ID, int32(14)}
		err = types.Marshal(intD, &data)
		require.NoError(t, err)
		addEdgeToTypedValue(t, "shadow_deep", 24, types.Int32ID, data.Value.([]byte), nil)
	}

	// language stuff
	// 0x1001 is uid of interest for language tests
	addEdgeToLangValue(t, "name", 0x1001, "Badger", "", nil)
	addEdgeToLangValue(t, "name", 0x1001, "European badger", "en", nil)
	addEdgeToLangValue(t, "name", 0x1001, "Borsuk europejski", "pl", nil)
	addEdgeToLangValue(t, "name", 0x1001, "Europäischer Dachs", "de", nil)
	addEdgeToLangValue(t, "name", 0x1001, "Барсук", "ru", nil)
	addEdgeToLangValue(t, "name", 0x1001, "Blaireau européen", "fr", nil)

	time.Sleep(5 * time.Millisecond)
}

func TestGetUID(t *testing.T) {
	populateGraph(t)
	query := `
		{
			me(id:0x01) {
				name
				_uid_
				gender
				alive
				friend {
					_uid_
					name
				}
			}
		}
	`
	js := processToFastJSON(t, query)
	require.JSONEq(t,
		`{"me":[{"_uid_":"0x1","alive":true,"friend":[{"_uid_":"0x17","name":"Rick Grimes"},{"_uid_":"0x18","name":"Glenn Rhee"},{"_uid_":"0x19","name":"Daryl Dixon"},{"_uid_":"0x1f","name":"Andrea"},{"_uid_":"0x65"}],"gender":"female","name":"Michonne"}]}`,
		js)
}

func TestReturnUids(t *testing.T) {
	populateGraph(t)
	query := `
		{
			me(id:0x01) {
				name
				_uid_
				gender
				alive
				friend {
					_uid_
					name
				}
			}
		}
	`
	res, err := gql.Parse(query)
	require.NoError(t, err)

	var l Latency
	ctx := context.Background()
	sgl, err := ProcessQuery(ctx, res, &l)
	require.NoError(t, err)

	var buf bytes.Buffer
	mp := map[string]string{
		"a": "123",
	}
	require.NoError(t, ToJson(&l, sgl, &buf, mp))
	js := buf.String()
	require.JSONEq(t,
		`{"uids":{"a":"123"},"me":[{"_uid_":"0x1","alive":true,"friend":[{"_uid_":"0x17","name":"Rick Grimes"},{"_uid_":"0x18","name":"Glenn Rhee"},{"_uid_":"0x19","name":"Daryl Dixon"},{"_uid_":"0x1f","name":"Andrea"},{"_uid_":"0x65"}],"gender":"female","name":"Michonne"}]}`,
		js)
}

func TestGetUIDNotInChild(t *testing.T) {
	populateGraph(t)
	query := `
		{
			me(id:0x01) {
				name
				_uid_
				gender
				alive
				friend {
					name
				}
			}
		}
	`
	js := processToFastJSON(t, query)
	require.JSONEq(t,
		`{"me":[{"_uid_":"0x1","alive":true,"gender":"female","name":"Michonne", "friend":[{"name":"Rick Grimes"},{"name":"Glenn Rhee"},{"name":"Daryl Dixon"},{"name":"Andrea"}]}]}`,
		js)
}

func TestMultiEmptyBlocks(t *testing.T) {
	populateGraph(t)
	query := `
		{
			you(id:0x01) {
			}

			me(id: 0x02) {
			}
		}
	`
	js := processToFastJSON(t, query)
	require.JSONEq(t,
		`{}`,
		js)
}

func TestUseVarsMultiCascade1(t *testing.T) {
	populateGraph(t)
	query := `
		{
			him(id:0x01) {
				L AS friend {
				 B AS friend
					name	
			 }
			}

			me(var:[L, B]) {
				name
			}
		}
	`
	js := processToFastJSON(t, query)
	require.JSONEq(t,
		`{"him": [{"friend":[{"name":"Rick Grimes"}, {"name":"Andrea"}]}], "me":[{"name":"Michonne"},{"name":"Rick Grimes"},{"name":"Glenn Rhee"}, {"name":"Andrea"}]}`,
		js)
}

func TestUseVarsMultiCascade(t *testing.T) {
	populateGraph(t)
	query := `
		{
			var(id:0x01) {
				L AS friend {
				 B AS friend
				}
			}

			me(var:[L, B]) {
				name
			}
		}
	`
	js := processToFastJSON(t, query)
	require.JSONEq(t,
		`{"me":[{"name":"Michonne"},{"name":"Rick Grimes"},{"name":"Glenn Rhee"}, {"name":"Andrea"}]}`,
		js)
}

func TestUseVarsMultiOrder(t *testing.T) {
	populateGraph(t)
	query := `
		{
			var(id:0x01) {
				L AS friend(first:2, orderasc: dob)
			}

			var(id:0x01) {
				G AS friend(first:2, offset:2, orderasc: dob)
			}

			friend1(var:L) {
				name
			}

			friend2(var:G) {
				name
			}
		}
	`
	js := processToFastJSON(t, query)
	require.JSONEq(t,
		`{"friend1":[{"name":"Daryl Dixon"}, {"name":"Andrea"}],"friend2":[{"name":"Rick Grimes"},{"name":"Glenn Rhee"}]}`,
		js)
}

func TestUseVarsFilterVarReuse1(t *testing.T) {
	populateGraph(t)
	query := `
		{
			friend(id:0x01) {
				friend {
					L as friend {
						name
						friend @filter(id(L)) {
							name
						}
					}
				}
			}
		}
	`
	js := processToFastJSON(t, query)
	require.JSONEq(t,
		`{"friend":[{"friend":[{"friend":[{"name":"Michonne", "friend":[{"name":"Glenn Rhee"}]}]}, {"friend":[{"name":"Glenn Rhee"}]}]}]}`,
		js)
}

func TestUseVarsFilterVarReuse2(t *testing.T) {
	populateGraph(t)
	query := `
		{
			friend(func:anyof(name, "Michonne Andrea Glenn")) {
				friend {
				 L as friend {
					 name
					 friend @filter(id(L)) {
						name
					}
				}
			}
		}
	}
	`
	js := processToFastJSON(t, query)
	require.JSONEq(t,
		`{"friend":[{"friend":[{"friend":[{"name":"Michonne", "friend":[{"name":"Glenn Rhee"}]}]}, {"friend":[{"name":"Glenn Rhee"}]}]}]}`,
		js)
}

func TestUseVarsFilterVarReuse3(t *testing.T) {
	populateGraph(t)
	query := `
		{
			var(id:0x01) {
				fr AS friend(first:2, offset:2, orderasc: dob)
			}

			friend(id:0x01) {
				L as friend {
					friend {
						name
						friend @filter(id(L) and id(fr)) {
							name
						}
					}
				}
			}
		}
	`
	js := processToFastJSON(t, query)
	require.JSONEq(t,
		`{"friend":[{"friend":[{"friend":[{"name":"Michonne", "friend":[{"name":"Rick Grimes"},{"name":"Glenn Rhee"}]}]}, {"friend":[{"name":"Glenn Rhee"}]}]}]}`,
		js)
}

func TestShortestPath_NoPath(t *testing.T) {
	populateGraph(t)
	query := `
		{
			A as shortest(from:0x01, to:101) {
				path
				follow
			}

			me(var: A) {
				name
			}
		}`
	js := processToFastJSON(t, query)
	require.JSONEq(t,
		`{}`,
		js)
}

func TestShortestPath(t *testing.T) {
	populateGraph(t)
	query := `
		{
			A as shortest(from:0x01, to:31) {
				friend 
			}

			me(var: A) {
				name
			}
		}`
	js := processToFastJSON(t, query)
	require.JSONEq(t,
		`{"me":[{"name":"Michonne"},{"name":"Andrea"}]}`,
		js)
}

func TestShortestPathRev(t *testing.T) {
	populateGraph(t)
	query := `
		{
			A as shortest(from:23, to:1) {
				friend 
			}

			me(var: A) {
				name
			}
		}`
	js := processToFastJSON(t, query)
	require.JSONEq(t,
		`{"me":[{"name":"Rick Grimes"},{"name":"Michonne"}]}`,
		js)
}

func TestShortestPathWeightsMultiFacet_Error(t *testing.T) {
	populateGraph(t)
	query := `
		{
			A as shortest(from:1, to:1002) {
				path @facets(weight, weight1)
			}

			me(var: A) {
				name
			}
		}`
	res, err := gql.Parse(query)
	require.NoError(t, err)

	var l Latency
	ctx := context.Background()
	_, err = ProcessQuery(ctx, res, &l)
	require.Error(t, err)
}

func TestShortestPathWeights(t *testing.T) {
	populateGraph(t)
	query := `
		{
			A as shortest(from:1, to:1002) {
				path @facets(weight)
			}

			me(var: A) {
				name
			}
		}`
	js := processToFastJSON(t, query)
	require.JSONEq(t,
		`{"me":[{"name":"Michonne"},{"name":"Andrea"},{"name":"Alice"},{"name":"Bob"},{"name":"Matt"}]}`,
		js)
}

func TestShortestPath2(t *testing.T) {
	populateGraph(t)
	query := `
		{
			A as shortest(from:0x01, to:1000) {
				path 
			}

			me(var: A) {
				name
			}
		}`
	js := processToFastJSON(t, query)
	require.JSONEq(t,
		`{"me":[{"name":"Michonne"},{"name":"Andrea"},{"name":"Alice"}]}`,
		js)
}

func TestShortestPath3(t *testing.T) {
	populateGraph(t)
	query := `
		{
			A as shortest(from:1, to:1003) {
				path 
			}

			me(var: A) {
				name
			}
		}`
	js := processToFastJSON(t, query)
	require.JSONEq(t,
		`{"me":[{"name":"Michonne"},{"name":"Andrea"},{"name":"Alice"},{"name":"Matt"},{"name":"John"}]}`,
		js)
}

func TestShortestPath4(t *testing.T) {
	populateGraph(t)
	query := `
		{
			A as shortest(from:1, to:1003) {
				path 
				follow
			}

			me(var: A) {
				name
			}
		}`
	js := processToFastJSON(t, query)
	require.JSONEq(t,
		`{"me":[{"name":"Michonne"},{"name":"Andrea"},{"name":"Bob"},{"name":"John"}]}`,
		js)
}

func TestShortestPath_filter(t *testing.T) {
	populateGraph(t)
	query := `
		{
			A as shortest(from:1, to:1002) {
				path @filter(not anyof(name, "alice"))
				follow
			}

			me(var: A) {
				name
			}
		}`
	js := processToFastJSON(t, query)
	require.JSONEq(t,
		`{"me":[{"name":"Michonne"},{"name":"Andrea"},{"name":"Bob"},{"name":"Matt"}]}`,
		js)
}

func TestShortestPath_filter2(t *testing.T) {
	populateGraph(t)
	query := `
		{
			A as shortest(from:1, to:1002) {
				path @filter(not anyof(name, "alice"))
				follow @filter(not anyof(name, "bob"))
			}

			me(var: A) {
				name
			}
		}`
	js := processToFastJSON(t, query)
	require.JSONEq(t,
		`{}`,
		js)
}

func TestUseVarsFilterMultiId(t *testing.T) {
	populateGraph(t)
	query := `
		{
			var(id:0x01) {
				L AS friend {
					friend
				}
			}

			var(id:31) {
				G AS friend
			}

			friend(func:anyof(name, "Michonne Andrea Glenn")) @filter(id(G, L)) {
				name
			}
		}
	`
	js := processToFastJSON(t, query)
	require.JSONEq(t,
		`{"friend":[{"name":"Glenn Rhee"},{"name":"Andrea"}]}`,
		js)
}

func TestUseVarsMultiFilterId(t *testing.T) {
	populateGraph(t)
	query := `
		{
			var(id:0x01) {
				L AS friend
			}

			var(id:31) {
				G AS friend
			}

			friend(var:L) @filter(id(G)) {
				name
			}
		}
	`
	js := processToFastJSON(t, query)
	require.JSONEq(t,
		`{"friend":[{"name":"Glenn Rhee"}]}`,
		js)
}

func TestUseVarsCascade(t *testing.T) {
	populateGraph(t)
	query := `
		{
			var(id:0x01) {
				L AS friend {
				  friend
				}
			}

			me(var:L) {
				name
			}
		}
	`
	js := processToFastJSON(t, query)
	require.JSONEq(t,
		`{"me":[{"name":"Rick Grimes"}, {"name":"Andrea"} ]}`,
		js)
}

func TestUseVars(t *testing.T) {
	populateGraph(t)
	query := `
		{
			var(id:0x01) {
				L AS friend
			}

			me(var : L) {
				name
			}
		}
	`
	js := processToFastJSON(t, query)
	require.JSONEq(t,
		`{"me":[{"name":"Rick Grimes"},{"name":"Glenn Rhee"},{"name":"Daryl Dixon"},{"name":"Andrea"}]}`,
		js)
}

func TestGetUIDCount(t *testing.T) {
	populateGraph(t)
	query := `
		{
			me(id:0x01) {
				name
				_uid_
				gender
				alive
				count(friend)
			}
		}
	`
	js := processToFastJSON(t, query)
	require.JSONEq(t,
		`{"me":[{"_uid_":"0x1","alive":true,"friend":[{"count":5}],"gender":"female","name":"Michonne"}]}`,
		js)
}

func TestDebug1(t *testing.T) {
	populateGraph(t)

	// Alright. Now we have everything set up. Let's create the query.
	query := `
		{
			me(id:0x01) {
				name
				gender
				alive
				count(friend)
			}
		}
	`
	res, err := gql.Parse(query)
	require.NoError(t, err)

	var l Latency
	ctx := context.Background()
	ctx = context.WithValue(ctx, "debug", "true")
	sgl, err := ProcessQuery(ctx, res, &l)
	require.NoError(t, err)

	var buf bytes.Buffer
	require.NoError(t, ToJson(&l, sgl, &buf, nil))

	var mp map[string]interface{}
	require.NoError(t, json.Unmarshal([]byte(buf.Bytes()), &mp))

	resp := mp["me"]
	uid := resp.([]interface{})[0].(map[string]interface{})["_uid_"].(string)
	require.EqualValues(t, "0x1", uid)

	latency := mp["server_latency"]
	require.NotNil(t, latency)
	_, ok := latency.(map[string]interface{})
	require.True(t, ok)
}

func TestDebug2(t *testing.T) {
	populateGraph(t)

	query := `
		{
			me(id:0x01) {
				name
				gender
				alive
				count(friend)
			}
		}
	`

	js := processToFastJSON(t, query)
	var mp map[string]interface{}
	require.NoError(t, json.Unmarshal([]byte(js), &mp))

	resp := mp["me"]
	uid, ok := resp.([]interface{})[0].(map[string]interface{})["_uid_"].(string)
	require.False(t, ok, "No uid expected but got one %s", uid)
}

func TestCount(t *testing.T) {
	populateGraph(t)

	// Alright. Now we have everything set up. Let's create the query.
	query := `
		{
			me(id:0x01) {
				name
				gender
				alive
				count(friend)
			}
		}
	`

	js := processToFastJSON(t, query)
	require.JSONEq(t,
		`{"me":[{"alive":true,"friend":[{"count":5}],"gender":"female","name":"Michonne"}]}`,
		js)
}

func TestCountError1(t *testing.T) {
	// Alright. Now we have everything set up. Let's create the query.
	query := `
		{
			me(id: 0x01) {
				count(friend {
					name
				})
				name
				gender
				alive
			}
		}
	`
	_, err := gql.Parse(query)
	require.Error(t, err)
}

func TestCountError2(t *testing.T) {
	// Alright. Now we have everything set up. Let's create the query.
	query := `
		{
			me(id: 0x01) {
				count(friend {
					c {
						friend
					}
				})
				name
				gender
				alive
			}
		}
	`
	_, err := gql.Parse(query)
	require.Error(t, err)
}

func TestCountError3(t *testing.T) {
	// Alright. Now we have everything set up. Let's create the query.
	query := `
		{
			me(id: 0x01) {
				count(friend
				name
				gender
				alive
			}
		}
	`
	_, err := gql.Parse(query)
	require.Error(t, err)
}

func TestMin(t *testing.T) {
	populateGraph(t)
	// Alright. Now we have everything set up. Let's create the query.
	query := `
                {
                        me(id:0x01) {
                                name
                                gender
                                alive
                                friend {
                                    min(dob)
                                }
                        }
                }
        `
	js := processToFastJSON(t, query)
	require.EqualValues(t,
		`{"me":[{"alive":true,"friend":[{"min(dob)":"1901-01-15"}],"gender":"female","name":"Michonne"}]}`,
		js)
}

func TestMinError1(t *testing.T) {
	populateGraph(t)
	// error: min could not performed on non-scalar-type
	query := `
                {
                        me(id:0x01) {
                                name
                                gender
                                alive
                                min(friend)
                        }
                }
        `
	res, err := gql.Parse(query)
	require.NoError(t, err)

	var l Latency
	_, queryErr := ProcessQuery(context.Background(), res, &l)
	require.NotNil(t, queryErr)
}

func TestMinError2(t *testing.T) {
	populateGraph(t)
	// error: min should not have children
	query := `
                {
                        me(id:0x01) {
                                name
                                gender
                                alive
                                min(friend) {
                                    name
                                }
                        }
                }
        `
	res, err := gql.Parse(query)
	require.NoError(t, err)

	var l Latency
	_, queryErr := ProcessQuery(context.Background(), res, &l)
	require.NotNil(t, queryErr)
}

func TestMax(t *testing.T) {
	populateGraph(t)
	// Alright. Now we have everything set up. Let's create the query.
	query := `
                {
                        me(id:0x01) {
                                name
                                gender
                                alive
                                friend {
                                    max(dob)
                                }
                        }
                }
        `
	js := processToFastJSON(t, query)
	require.EqualValues(t,
		`{"me":[{"alive":true,"friend":[{"max(dob)":"1910-01-02"}],"gender":"female","name":"Michonne"}]}`,
		js)
}

func TestMaxError1(t *testing.T) {
	populateGraph(t)
	// error: aggregator 'max' should not have filters on its own
	query := `
                {
                        me(id:0x01) {
                                name
                                gender
                                alive
                                friend {
                                    max(dob @filter(gt("dob", "1910-01-02")))
                                }
                        }
                }
        `
	_, err := gql.Parse(query)
	require.NotNil(t, err)
}

func TestSum(t *testing.T) {
	populateGraph(t)
	// Alright. Now we have everything set up. Let's create the query.
	query := `
                {
                        me(id:0x01) {
                                name
                                gender
                                alive
                                friend {
                                    sum(shadow_deep)
                                }
                        }
                }
        `
	js := processToFastJSON(t, query)
	require.EqualValues(t,
		`{"me":[{"alive":true,"friend":[{"sum(shadow_deep)":18}],"gender":"female","name":"Michonne"}]}`,
		js)
}

func TestSumError1(t *testing.T) {
	populateGraph(t)
	// error: sum could only be applied on int/float
	query := `
                {
                        me(id:0x01) {
                                name
                                gender
                                alive
                                friend {
                                    sum(name)
                                }
                        }
                }
        `
	res, err := gql.Parse(query)
	require.NoError(t, err)

	var l Latency
	_, queryErr := ProcessQuery(context.Background(), res, &l)
	require.NotNil(t, queryErr)
}

func TestQueryPassword(t *testing.T) {
	populateGraph(t)
	// Password is not fetchable
	query := `
                {
                        me(id:0x01) {
                                name
                                password
                        }
                }
	`
	res, err := gql.Parse(query)
	require.NoError(t, err)

	var l Latency
	_, queryErr := ProcessQuery(context.Background(), res, &l)
	require.NotNil(t, queryErr)
}

func TestCheckPassword(t *testing.T) {
	populateGraph(t)
	query := `
                {
                        me(id:0x01) {
                                name
                                checkpwd("123456")
                        }
                }
	`
	js := processToFastJSON(t, query)
	require.EqualValues(t,
		`{"me":[{"name":"Michonne","password":[{"checkpwd":true}]}]}`,
		js)

}

func TestCheckPasswordIncorrect(t *testing.T) {
	populateGraph(t)
	query := `
                {
                        me(id:0x01) {
                                name
                                checkpwd("654123")
                        }
                }
	`
	js := processToFastJSON(t, query)
	require.EqualValues(t,
		`{"me":[{"name":"Michonne","password":[{"checkpwd":false}]}]}`,
		js)

}

func TestToSubgraphInvalidFnName(t *testing.T) {
	query := `
                {
                        me(func:invalidfn1(name, "some cool name")) {
                                name
                                gender
                                alive
                        }
                }
        `
	res, err := gql.Parse(query)
	require.NoError(t, err)

	ctx := context.Background()
	_, err = ToSubGraph(ctx, res.Query[0])
	require.Error(t, err)
}

func TestToSubgraphInvalidFnName2(t *testing.T) {
	query := `
                {
                        me(func:anyof(name, "some cool name")) {
                                name
                                friend @filter(invalidfn2(name, "some name")) {
                                       name
                                }
                        }
                }
        `
	res, err := gql.Parse(query)
	require.NoError(t, err)

	ctx := context.Background()
	_, err = ToSubGraph(ctx, res.Query[0])
	require.Error(t, err)
}

func TestToSubgraphInvalidFnName3(t *testing.T) {
	query := `
                {
                        me(func:anyof(name, "some cool name")) {
                                name
                                friend @filter(anyof(name, "Andrea") or
                                               invalidfn3(name, "Andrea Rhee")){
                                        name
                                }
                        }
                }
        `
	res, err := gql.Parse(query)
	require.NoError(t, err)

	ctx := context.Background()
	_, err = ToSubGraph(ctx, res.Query[0])
	require.Error(t, err)
}

func TestToSubgraphInvalidFnName4(t *testing.T) {
	query := `
                {
                        f AS var(func:invalidfn4("name", "Michonne Rick Glenn")) {
                                name
                        }
                        you(func:anyof(name, "Michonne")) {
                                friend @filter(id(f)) {
                                        name
                                }
                        }
                }
        `
	res, err := gql.Parse(query)
	require.NoError(t, err)

	ctx := context.Background()
	_, err = ToSubGraph(ctx, res.Query[0])
	require.Error(t, err)
}

func TestToSubgraphInvalidArgs1(t *testing.T) {
	query := `
                {
                        me(id:0x01) {
                                name
                                gender
                                friend(disorderasc: dob) @filter(leq("dob", "1909-03-20")) {
                                        name
                                }
                        }
                }
        `
	res, err := gql.Parse(query)
	require.NoError(t, err)

	ctx := context.Background()
	_, err = ToSubGraph(ctx, res.Query[0])
	require.Error(t, err)
}

func TestToSubgraphInvalidArgs2(t *testing.T) {
	query := `
                {
                        me(id:0x01) {
                                name
                                gender
                                friend(offset:1, invalidorderasc:1) @filter(anyof("name", "Andrea")) {
                                        name
                                }
                        }
                }
        `
	res, err := gql.Parse(query)
	require.NoError(t, err)

	ctx := context.Background()
	_, err = ToSubGraph(ctx, res.Query[0])
	require.Error(t, err)
}

func TestProcessGraph(t *testing.T) {
	populateGraph(t)
	// Alright. Now we have everything set up. Let's create the query.
	query := `
		{
			me(id: 0x01) {
				friend {
					name
				}
				name
				gender
				alive
			}
		}
	`
	res, err := gql.Parse(query)
	require.NoError(t, err)

	ctx := context.Background()
	sg, err := ToSubGraph(ctx, res.Query[0])
	require.NoError(t, err)

	ch := make(chan error)
	go ProcessGraph(ctx, sg, nil, ch)
	err = <-ch
	require.NoError(t, err)

	require.EqualValues(t, childAttrs(sg), []string{"friend", "name", "gender", "alive"})
	require.EqualValues(t, childAttrs(sg.Children[0]), []string{"name"})

	child := sg.Children[0]
	require.EqualValues(t,
		[][]uint64{
			[]uint64{23, 24, 25, 31, 101},
		}, algo.ToUintsListForTest(child.uidMatrix))

	require.EqualValues(t, []string{"name"}, childAttrs(child))

	child = child.Children[0]
	require.EqualValues(t,
		[]string{"Rick Grimes", "Glenn Rhee", "Daryl Dixon", "Andrea", ""},
		taskValues(t, child.values))

	require.EqualValues(t, []string{"Michonne"},
		taskValues(t, sg.Children[1].values))
	require.EqualValues(t, []string{"female"},
		taskValues(t, sg.Children[2].values))
}

func TestToFastJSON(t *testing.T) {
	populateGraph(t)
	// Alright. Now we have everything set up. Let's create the query.
	query := `
		{
			me(id:0x01) {
				name
				gender
				alive
				friend {
					name
				}
			}
		}
	`

	js := processToFastJSON(t, query)
	require.JSONEq(t,
		`{"me":[{"alive":true,"friend":[{"name":"Rick Grimes"},{"name":"Glenn Rhee"},{"name":"Daryl Dixon"},{"name":"Andrea"}],"gender":"female","name":"Michonne"}]}`,
		js)
}

func TestFieldAlias(t *testing.T) {
	populateGraph(t)

	// Alright. Now we have everything set up. Let's create the query.
	query := `
		{
			me(id:0x01) {
				MyName:name
				gender
				alive
				Buddies:friend {
					BudName:name
				}
			}
		}
	`

	js := processToFastJSON(t, query)
	require.JSONEq(t,
		`{"me":[{"alive":true,"Buddies":[{"BudName":"Rick Grimes"},{"BudName":"Glenn Rhee"},{"BudName":"Daryl Dixon"},{"BudName":"Andrea"}],"gender":"female","MyName":"Michonne"}]}`,
		string(js))
}

func TestFieldAliasProto(t *testing.T) {
	populateGraph(t)

	// Alright. Now we have everything set up. Let's create the query.
	query := `
		{
			me(id:0x01) {
				MyName:name
				gender
				alive
				Buddies:friend {
					BudName:name
				}
			}
		}
	`
	pb := processToPB(t, query, false)
	expectedPb := `attribute: "_root_"
children: <
  attribute: "me"
  properties: <
    prop: "MyName"
    value: <
      str_val: "Michonne"
    >
  >
  properties: <
    prop: "gender"
    value: <
      str_val: "female"
    >
  >
  properties: <
    prop: "alive"
    value: <
      bool_val: true
    >
  >
  children: <
    attribute: "Buddies"
    properties: <
      prop: "BudName"
      value: <
        str_val: "Rick Grimes"
      >
    >
  >
  children: <
    attribute: "Buddies"
    properties: <
      prop: "BudName"
      value: <
        str_val: "Glenn Rhee"
      >
    >
  >
  children: <
    attribute: "Buddies"
    properties: <
      prop: "BudName"
      value: <
        str_val: "Daryl Dixon"
      >
    >
  >
  children: <
    attribute: "Buddies"
    properties: <
      prop: "BudName"
      value: <
        str_val: "Andrea"
      >
    >
  >
>
`
	require.EqualValues(t,
		expectedPb,
		proto.MarshalTextString(pb))
}

func TestToFastJSONFilter(t *testing.T) {
	populateGraph(t)
	query := `
		{
			me(id:0x01) {
				name
				gender
				friend @filter(anyof(name, "Andrea SomethingElse")) {
					name
				}
			}
		}
	`

	js := processToFastJSON(t, query)
	require.EqualValues(t,
		`{"me":[{"friend":[{"name":"Andrea"}],"gender":"female","name":"Michonne"}]}`,
		js)
}

func TestToFastJSONFilterMissBrac(t *testing.T) {
	populateGraph(t)
	query := `
		{
			me(id:0x01) {
				name
				gender
				friend @filter(anyof(name, "Andrea SomethingElse") {
					name
				}
			}
		}
	`
	_, err := gql.Parse(query)
	require.Error(t, err)
}

func TestToFastJSONFilterAllOf(t *testing.T) {
	populateGraph(t)
	query := `
		{
			me(id:0x01) {
				name
				gender
				friend @filter(allof("name", "Andrea SomethingElse")) {
					name
				}
			}
		}
	`

	js := processToFastJSON(t, query)
	require.EqualValues(t,
		`{"me":[{"gender":"female","name":"Michonne"}]}`, js)
}

func TestToFastJSONFilterUID(t *testing.T) {
	populateGraph(t)
	query := `
		{
			me(id:0x01) {
				name
				gender
				friend @filter(anyof(name, "Andrea")) {
					_uid_
				}
			}
		}
	`

	js := processToFastJSON(t, query)
	require.EqualValues(t,
		`{"me":[{"friend":[{"_uid_":"0x1f"}],"gender":"female","name":"Michonne"}]}`,
		js)
}

func TestToFastJSONFilterOrUID(t *testing.T) {
	populateGraph(t)
	query := `
		{
			me(id:0x01) {
				name
				gender
				friend @filter(anyof(name, "Andrea") or anyof(name, "Andrea Rhee")) {
					_uid_
					name
				}
			}
		}
	`

	js := processToFastJSON(t, query)
	require.EqualValues(t,
		`{"me":[{"friend":[{"_uid_":"0x18","name":"Glenn Rhee"},{"_uid_":"0x1f","name":"Andrea"}],"gender":"female","name":"Michonne"}]}`,
		js)
}

func TestToFastJSONFilterOrCount(t *testing.T) {
	populateGraph(t)
	query := `
		{
			me(id:0x01) {
				name
				gender
				count(friend @filter(anyof(name, "Andrea") or anyof(name, "Andrea Rhee")))
				friend @filter(anyof(name, "Andrea")) {
					name
				}
			}
		}
	`

	js := processToFastJSON(t, query)
	require.JSONEq(t,
		`{"me":[{"friend":[{"count":2}, {"name":"Andrea"}],"gender":"female","name":"Michonne"}]}`,
		js)
}

func TestToFastJSONFilterOrFirst(t *testing.T) {
	populateGraph(t)
	query := `
		{
			me(id:0x01) {
				name
				gender
				friend(first:2) @filter(anyof(name, "Andrea") or anyof(name, "Glenn SomethingElse") or anyof(name, "Daryl")) {
					name
				}
			}
		}
	`

	js := processToFastJSON(t, query)
	require.JSONEq(t,
		`{"me":[{"friend":[{"name":"Glenn Rhee"},{"name":"Daryl Dixon"}],"gender":"female","name":"Michonne"}]}`,
		js)
}

func TestToFastJSONFilterOrOffset(t *testing.T) {
	populateGraph(t)
	query := `
		{
			me(id:0x01) {
				name
				gender
				friend(offset:1) @filter(anyof(name, "Andrea") or anyof("name", "Glenn Rhee") or anyof("name", "Daryl Dixon")) {
					name
				}
			}
		}
	`

	js := processToFastJSON(t, query)
	require.JSONEq(t,
		`{"me":[{"friend":[{"name":"Daryl Dixon"},{"name":"Andrea"}],"gender":"female","name":"Michonne"}]}`,
		js)
}

func TestToFastJSONFilterGeq(t *testing.T) {
	populateGraph(t)
	query := `
		{
			me(id:0x01) {
				name
				gender
				friend @filter(geq("dob", "1909-05-05")) {
					name
				}
			}
		}
	`

	js := processToFastJSON(t, query)
	require.JSONEq(t,
		`{"me":[{"friend":[{"name":"Rick Grimes"},{"name":"Glenn Rhee"}],"gender":"female","name":"Michonne"}]}`,
		js)
}

func TestToFastJSONFilterGt(t *testing.T) {
	populateGraph(t)
	query := `
		{
			me(id:0x01) {
				name
				gender
				friend @filter(gt("dob", "1909-05-05")) {
					name
				}
			}
		}
	`

	js := processToFastJSON(t, query)
	require.JSONEq(t,
		`{"me":[{"friend":[{"name":"Rick Grimes"}],"gender":"female","name":"Michonne"}]}`,
		js)
}

func TestToFastJSONFilterLeq(t *testing.T) {
	populateGraph(t)
	query := `
		{
			me(id:0x01) {
				name
				gender
				friend @filter(leq("dob", "1909-01-10")) {
					name
				}
			}
		}
	`

	js := processToFastJSON(t, query)
	require.JSONEq(t,
		`{"me":[{"friend":[{"name":"Daryl Dixon"},{"name":"Andrea"}],"gender":"female","name":"Michonne"}]}`,
		js)
}

func TestToFastJSONFilterLt(t *testing.T) {
	populateGraph(t)
	query := `
		{
			me(id:0x01) {
				name
				gender
				friend @filter(lt("dob", "1909-01-10")) {
					name
				}
			}
		}
	`

	js := processToFastJSON(t, query)
	require.JSONEq(t,
		`{"me":[{"friend":[{"name":"Andrea"}],"gender":"female","name":"Michonne"}]}`,
		js)
}

func TestToFastJSONFilterEqualNoHit(t *testing.T) {
	populateGraph(t)
	query := `
		{
			me(id:0x01) {
				name
				gender
				friend @filter(eq("dob", "1909-03-20")) {
					name
				}
			}
		}
	`

	js := processToFastJSON(t, query)
	require.JSONEq(t,
		`{"me":[{"gender":"female","name":"Michonne"}]}`,
		js)
}

func TestToFastJSONFilterEqual(t *testing.T) {
	populateGraph(t)
	query := `
		{
			me(id:0x01) {
				name
				gender
				friend @filter(eq("dob", "1909-01-10")) {
					name
				}
			}
		}
	`

	js := processToFastJSON(t, query)
	require.JSONEq(t,
		`{"me":[{"friend":[{"name":"Daryl Dixon"}], "gender":"female","name":"Michonne"}]}`,
		js)
}

func TestToFastJSONFilterLeqOrder(t *testing.T) {
	populateGraph(t)
	query := `
		{
			me(id:0x01) {
				name
				gender
				friend(orderasc: dob) @filter(leq("dob", "1909-03-20")) {
					name
				}
			}
		}
	`

	js := processToFastJSON(t, query)
	require.JSONEq(t,
		`{"me":[{"friend":[{"name":"Andrea"},{"name":"Daryl Dixon"}],"gender":"female","name":"Michonne"}]}`,
		js)
}

func TestToFastJSONFilterGeqNoResult(t *testing.T) {
	populateGraph(t)
	query := `
		{
			me(id:0x01) {
				name
				gender
				friend @filter(geq("dob", "1999-03-20")) {
					name
				}
			}
		}
	`

	js := processToFastJSON(t, query)
	require.JSONEq(t,
		`{"me":[{"gender":"female","name":"Michonne"}]}`, js)
}

// No filter. Just to test first and offset.
func TestToFastJSONFirstOffset(t *testing.T) {
	populateGraph(t)
	query := `
		{
			me(id:0x01) {
				name
				gender
				friend(offset:1, first:1) {
					name
				}
			}
		}
	`

	js := processToFastJSON(t, query)
	require.JSONEq(t,
		`{"me":[{"friend":[{"name":"Glenn Rhee"}],"gender":"female","name":"Michonne"}]}`,
		js)
}

func TestToFastJSONFilterOrFirstOffset(t *testing.T) {
	populateGraph(t)
	query := `
		{
			me(id:0x01) {
				name
				gender
				friend(offset:1, first:1) @filter(anyof("name", "Andrea") or anyof("name", "SomethingElse Rhee") or anyof("name", "Daryl Dixon")) {
					name
				}
			}
		}
	`

	js := processToFastJSON(t, query)
	require.JSONEq(t,
		`{"me":[{"friend":[{"name":"Daryl Dixon"}],"gender":"female","name":"Michonne"}]}`,
		js)
}

func TestToFastJSONFilterLeqFirstOffset(t *testing.T) {
	populateGraph(t)
	query := `
		{
			me(id:0x01) {
				name
				gender
				friend(offset:1, first:1) @filter(leq("dob", "1909-03-20")) {
					name
				}
			}
		}
	`

	js := processToFastJSON(t, query)
	require.JSONEq(t,
		`{"me":[{"friend":[{"name":"Andrea"}],"gender":"female","name":"Michonne"}]}`,
		js)
}

func TestToFastJSONFilterOrFirstOffsetCount(t *testing.T) {
	populateGraph(t)
	query := `
		{
			me(id:0x01) {
				name
				gender
				count(friend(offset:1, first:1) @filter(anyof("name", "Andrea") or anyof("name", "SomethingElse Rhee") or anyof("name", "Daryl Dixon"))) 
			}
		}
	`

	js := processToFastJSON(t, query)
	require.JSONEq(t,
		`{"me":[{"friend":[{"count":1}],"gender":"female","name":"Michonne"}]}`,
		js)
}

func TestToFastJSONFilterOrFirstNegative(t *testing.T) {
	populateGraph(t)
	// When negative first/count is specified, we ignore offset and returns the last
	// few number of items.
	query := `
		{
			me(id:0x01) {
				name
				gender
				friend(first:-1, offset:0) @filter(anyof("name", "Andrea") or anyof("name", "Glenn Rhee") or anyof("name", "Daryl Dixon")) {
					name
				}
			}
		}
	`

	js := processToFastJSON(t, query)
	require.JSONEq(t,
		`{"me":[{"friend":[{"name":"Andrea"}],"gender":"female","name":"Michonne"}]}`,
		js)
}

func TestToFastJSONFilterNot1(t *testing.T) {
	populateGraph(t)
	query := `
		{
			me(id:0x01) {
				name
				gender
				friend @filter(not anyof("name", "Andrea rick")) {
					name
				}
			}
		}
	`

	js := processToFastJSON(t, query)
	require.JSONEq(t,
		`{"me":[{"gender":"female","name":"Michonne","friend":[{"name":"Glenn Rhee"},{"name":"Daryl Dixon"}]}]}`, js)
}

func TestToFastJSONFilterNot2(t *testing.T) {
	populateGraph(t)
	query := `
		{
			me(id:0x01) {
				name
				gender
				friend @filter(not anyof("name", "Andrea") and anyof(name, "Glenn Andrea")) {
					name
				}
			}
		}
	`

	js := processToFastJSON(t, query)
	require.JSONEq(t,
		`{"me":[{"gender":"female","name":"Michonne","friend":[{"name":"Glenn Rhee"}]}]}`, js)
}

func TestToFastJSONFilterNot3(t *testing.T) {
	populateGraph(t)
	query := `
		{
			me(id:0x01) {
				name
				gender
				friend @filter(not (anyof("name", "Andrea") or anyof(name, "Glenn Rick Andrea"))) {
					name
				}
			}
		}
	`

	js := processToFastJSON(t, query)
	require.JSONEq(t,
		`{"me":[{"gender":"female","name":"Michonne","friend":[{"name":"Daryl Dixon"}]}]}`, js)
}

func TestToFastJSONFilterAnd(t *testing.T) {
	populateGraph(t)
	query := `
		{
			me(id:0x01) {
				name
				gender
				friend @filter(anyof("name", "Andrea") and anyof("name", "SomethingElse Rhee")) {
					name
				}
			}
		}
	`

	js := processToFastJSON(t, query)
	require.EqualValues(t,
		`{"me":[{"gender":"female","name":"Michonne"}]}`, js)
}

func TestToFastJSONReverse(t *testing.T) {
	populateGraph(t)
	query := `
		{
			me(id:0x18) {
				name
				~friend {
					name
					gender
			  	alive
				}
			}
		}
	`
	js := processToFastJSON(t, query)
	require.JSONEq(t,
		`{"me":[{"name":"Glenn Rhee","~friend":[{"alive":true,"gender":"female","name":"Michonne"},{"name":"Andrea"}]}]}`,
		js)
}

func TestToFastJSONReverseFilter(t *testing.T) {
	populateGraph(t)
	query := `
		{
			me(id:0x18) {
				name
				~friend @filter(allof("name", "Andrea")) {
					name
					gender
			  	alive
				}
			}
		}
	`
	js := processToFastJSON(t, query)
	require.JSONEq(t,
		`{"me":[{"name":"Glenn Rhee","~friend":[{"name":"Andrea"}]}]}`,
		js)
}

func TestToFastJSONReverseDelSet(t *testing.T) {
	populateGraph(t)
	delEdgeToUID(t, "friend", 1, 24)       // Delete Michonne.
	delEdgeToUID(t, "friend", 23, 24)      // Ignored.
	addEdgeToUID(t, "friend", 25, 24, nil) // Add Daryl.

	query := `
		{
			me(id:0x18) {
				name
				~friend {
					name
					gender
			  	alive
				}
			}
		}
	`
	js := processToFastJSON(t, query)
	require.JSONEq(t,
		`{"me":[{"name":"Glenn Rhee","~friend":[{"name":"Daryl Dixon"},{"name":"Andrea"}]}]}`,
		js)
}

func TestToFastJSONReverseDelSetCount(t *testing.T) {
	populateGraph(t)
	delEdgeToUID(t, "friend", 1, 24)       // Delete Michonne.
	delEdgeToUID(t, "friend", 23, 24)      // Ignored.
	addEdgeToUID(t, "friend", 25, 24, nil) // Add Daryl.

	query := `
		{
			me(id:0x18) {
				name
				count(~friend)
			}
		}
	`
	js := processToFastJSON(t, query)
	require.JSONEq(t,
		`{"me":[{"name":"Glenn Rhee","~friend":[{"count":2}]}]}`,
		js)
}

func getProperty(properties []*graph.Property, prop string) *graph.Value {
	for _, p := range properties {
		if p.Prop == prop {
			return p.Value
		}
	}
	return nil
}

func TestToProto(t *testing.T) {
	populateGraph(t)
	query := `
		{
			me(id:0x1) {
				_xid_
				name
				gender
				alive
				friend {
					name
				}
				friend {
				}
			}
		}
  `
	pb := processToPB(t, query, true)
	require.EqualValues(t,
		`attribute: "_root_"
children: <
  uid: 1
  xid: "mich"
  attribute: "me"
  properties: <
    prop: "name"
    value: <
      str_val: "Michonne"
    >
  >
  properties: <
    prop: "gender"
    value: <
      str_val: "female"
    >
  >
  properties: <
    prop: "alive"
    value: <
      bool_val: true
    >
  >
  children: <
    uid: 23
    attribute: "friend"
    properties: <
      prop: "name"
      value: <
        str_val: "Rick Grimes"
      >
    >
  >
  children: <
    uid: 24
    attribute: "friend"
    properties: <
      prop: "name"
      value: <
        str_val: "Glenn Rhee"
      >
    >
  >
  children: <
    uid: 25
    attribute: "friend"
    properties: <
      prop: "name"
      value: <
        str_val: "Daryl Dixon"
      >
    >
  >
  children: <
    uid: 31
    attribute: "friend"
    properties: <
      prop: "name"
      value: <
        str_val: "Andrea"
      >
    >
  >
  children: <
    uid: 101
    attribute: "friend"
  >
>
`, proto.MarshalTextString(pb))

}

func TestToProtoFilter(t *testing.T) {
	populateGraph(t)
	// Alright. Now we have everything set up. Let's create the query.
	query := `
		{
			me(id:0x01) {
				name
				gender
				friend @filter(anyof("name", "Andrea")) {
					name
				}
			}
		}
	`

	pb := processToPB(t, query, false)
	expectedPb := `attribute: "_root_"
children: <
  attribute: "me"
  properties: <
    prop: "name"
    value: <
      str_val: "Michonne"
    >
  >
  properties: <
    prop: "gender"
    value: <
      str_val: "female"
    >
  >
  children: <
    attribute: "friend"
    properties: <
      prop: "name"
      value: <
        str_val: "Andrea"
      >
    >
  >
>
`
	require.EqualValues(t, expectedPb, proto.MarshalTextString(pb))
}

func TestToProtoFilterOr(t *testing.T) {
	populateGraph(t)
	// Alright. Now we have everything set up. Let's create the query.
	query := `
		{
			me(id:0x01) {
				name
				gender
				friend @filter(anyof("name", "Andrea") or anyof("name", "Glenn Rhee")) {
					name
				}
			}
		}
	`

	pb := processToPB(t, query, false)
	expectedPb := `attribute: "_root_"
children: <
  attribute: "me"
  properties: <
    prop: "name"
    value: <
      str_val: "Michonne"
    >
  >
  properties: <
    prop: "gender"
    value: <
      str_val: "female"
    >
  >
  children: <
    attribute: "friend"
    properties: <
      prop: "name"
      value: <
        str_val: "Glenn Rhee"
      >
    >
  >
  children: <
    attribute: "friend"
    properties: <
      prop: "name"
      value: <
        str_val: "Andrea"
      >
    >
  >
>
`
	require.EqualValues(t, expectedPb, proto.MarshalTextString(pb))
}

func TestToProtoFilterAnd(t *testing.T) {
	populateGraph(t)
	// Alright. Now we have everything set up. Let's create the query.
	query := `
		{
			me(id:0x01) {
				name
				gender
				friend @filter(anyof("name", "Andrea") and anyof("name", "Glenn Rhee")) {
					name
				}
			}
		}
	`

	pb := processToPB(t, query, false)
	expectedPb := `attribute: "_root_"
children: <
  attribute: "me"
  properties: <
    prop: "name"
    value: <
      str_val: "Michonne"
    >
  >
  properties: <
    prop: "gender"
    value: <
      str_val: "female"
    >
  >
>
`
	require.EqualValues(t, expectedPb, proto.MarshalTextString(pb))
}

// Test sorting / ordering by dob.
func TestToFastJSONOrder(t *testing.T) {
	populateGraph(t)
	query := `
		{
			me(id:0x01) {
				name
				gender
				friend(orderasc: dob) {
					name
					dob
				}
			}
		}
	`

	js := processToFastJSON(t, query)
	require.EqualValues(t,
		`{"me":[{"friend":[{"dob":"1901-01-15","name":"Andrea"},{"dob":"1909-01-10","name":"Daryl Dixon"},{"dob":"1909-05-05","name":"Glenn Rhee"},{"dob":"1910-01-02","name":"Rick Grimes"}],"gender":"female","name":"Michonne"}]}`,
		js)
}

// Test sorting / ordering by dob.
func TestToFastJSONOrderDesc(t *testing.T) {
	populateGraph(t)
	query := `
		{
			me(id:0x01) {
				name
				gender
				friend(orderdesc: dob) {
					name
					dob
				}
			}
		}
	`

	js := processToFastJSON(t, query)
	require.JSONEq(t,
		`{"me":[{"friend":[{"dob":"1910-01-02","name":"Rick Grimes"},{"dob":"1909-05-05","name":"Glenn Rhee"},{"dob":"1909-01-10","name":"Daryl Dixon"},{"dob":"1901-01-15","name":"Andrea"}],"gender":"female","name":"Michonne"}]}`,
		string(js))
}

// Test sorting / ordering by dob.
func TestToFastJSONOrderDesc_pawan(t *testing.T) {
	populateGraph(t)
	query := `
		{
			me(id:0x01) {
				name
				gender
				friend(orderdesc: film.film.initial_release_date) {
					name
					film.film.initial_release_date
				}
			}
		}
	`

	js := processToFastJSON(t, query)
	require.JSONEq(t,
		`{"me":[{"friend":[{"film.film.initial_release_date":"1929-01-10","name":"Daryl Dixon"},{"film.film.initial_release_date":"1909-05-05","name":"Glenn Rhee"},{"film.film.initial_release_date":"1900-01-02","name":"Rick Grimes"},{"film.film.initial_release_date":"1801-01-15","name":"Andrea"}],"gender":"female","name":"Michonne"}]}`,
		string(js))
}

// Test sorting / ordering by dob.
func TestToFastJSONOrderDedup(t *testing.T) {
	populateGraph(t)
	query := `
		{
			me(id:0x01) {
				name
				gender
				friend(orderasc: name) {
					name
					dob
				}
			}
		}
	`

	js := processToFastJSON(t, query)
	require.EqualValues(t,
		`{"me":[{"friend":[{"dob":"1901-01-15","name":"Andrea"},{"dob":"1909-01-10","name":"Daryl Dixon"},{"dob":"1909-05-05","name":"Glenn Rhee"},{"dob":"1910-01-02","name":"Rick Grimes"}],"gender":"female","name":"Michonne"}]}`,
		js)
}

// Test sorting / ordering by dob and count.
func TestToFastJSONOrderDescCount(t *testing.T) {
	populateGraph(t)
	query := `
		{
			me(id:0x01) {
				name
				gender
				count(friend @filter(anyof("name", "Rick")) (orderasc: dob)) 
			}
		}
	`

	js := processToFastJSON(t, query)
	require.JSONEq(t,
		`{"me":[{"friend":[{"count":1}],"gender":"female","name":"Michonne"}]}`,
		string(js))
}

// Test sorting / ordering by dob.
func TestToFastJSONOrderOffset(t *testing.T) {
	populateGraph(t)
	query := `
		{
			me(id:0x01) {
				name
				gender
				friend(orderasc: dob, offset: 2) {
					name
				}
			}
		}
	`

	js := processToFastJSON(t, query)
	require.JSONEq(t,
		`{"me":[{"friend":[{"name":"Glenn Rhee"},{"name":"Rick Grimes"}],"gender":"female","name":"Michonne"}]}`,
		js)
}

// Test sorting / ordering by dob.
func TestToFastJSONOrderOffsetCount(t *testing.T) {
	populateGraph(t)
	query := `
		{
			me(id:0x01) {
				name
				gender
				friend(orderasc: dob, offset: 2, first: 1) {
					name
				}
			}
		}
	`

	js := processToFastJSON(t, query)
	require.JSONEq(t,
		`{"me":[{"friend":[{"name":"Glenn Rhee"}],"gender":"female","name":"Michonne"}]}`,
		js)
}

// Mocking Subgraph and Testing fast-json with it.
func ageSg(uidMatrix []*task.List, srcUids *task.List, ages []uint32) *SubGraph {
	var as []*task.Value
	for _, a := range ages {
		bs := make([]byte, 4)
		binary.LittleEndian.PutUint32(bs, a)
		as = append(as, &task.Value{[]byte(bs), 2})
	}

	return &SubGraph{
		Attr:      "age",
		uidMatrix: uidMatrix,
		SrcUIDs:   srcUids,
		values:    as,
		Params:    params{isDebug: false, GetUID: true},
	}
}
func nameSg(uidMatrix []*task.List, srcUids *task.List, names []string) *SubGraph {
	var ns []*task.Value
	for _, n := range names {
		ns = append(ns, &task.Value{[]byte(n), 0})
	}
	return &SubGraph{
		Attr:      "name",
		uidMatrix: uidMatrix,
		SrcUIDs:   srcUids,
		values:    ns,
		Params:    params{isDebug: false, GetUID: true},
	}

}
func friendsSg(uidMatrix []*task.List, srcUids *task.List, friends []*SubGraph) *SubGraph {
	return &SubGraph{
		Attr:      "friend",
		uidMatrix: uidMatrix,
		SrcUIDs:   srcUids,
		Params:    params{isDebug: false, GetUID: true},
		Children:  friends,
	}
}
func rootSg(uidMatrix []*task.List, srcUids *task.List, names []string, ages []uint32) *SubGraph {
	nameSg := nameSg(uidMatrix, srcUids, names)
	ageSg := ageSg(uidMatrix, srcUids, ages)

	return &SubGraph{
		Children:  []*SubGraph{nameSg, ageSg},
		Params:    params{isDebug: false, GetUID: true},
		SrcUIDs:   srcUids,
		uidMatrix: uidMatrix,
	}
}

// Test sorting / ordering by dob.
func TestToProtoOrder(t *testing.T) {
	populateGraph(t)
	query := `
		{
			me(id:0x01) {
				name
				gender
				friend(orderasc: dob) {
					name
				}
			}
		}
	`

	pb := processToPB(t, query, false)
	expectedPb := `attribute: "_root_"
children: <
  attribute: "me"
  properties: <
    prop: "name"
    value: <
      str_val: "Michonne"
    >
  >
  properties: <
    prop: "gender"
    value: <
      str_val: "female"
    >
  >
  children: <
    attribute: "friend"
    properties: <
      prop: "name"
      value: <
        str_val: "Andrea"
      >
    >
  >
  children: <
    attribute: "friend"
    properties: <
      prop: "name"
      value: <
        str_val: "Daryl Dixon"
      >
    >
  >
  children: <
    attribute: "friend"
    properties: <
      prop: "name"
      value: <
        str_val: "Glenn Rhee"
      >
    >
  >
  children: <
    attribute: "friend"
    properties: <
      prop: "name"
      value: <
        str_val: "Rick Grimes"
      >
    >
  >
>
`
	require.EqualValues(t, expectedPb, proto.MarshalTextString(pb))
}

// Test sorting / ordering by dob.
func TestToProtoOrderCount(t *testing.T) {
	populateGraph(t)
	query := `
		{
			me(id:0x01) {
				name
				gender
				friend(orderasc: dob, first: 2) {
					name
				}
			}
		}
	`

	pb := processToPB(t, query, false)
	expectedPb := `attribute: "_root_"
children: <
  attribute: "me"
  properties: <
    prop: "name"
    value: <
      str_val: "Michonne"
    >
  >
  properties: <
    prop: "gender"
    value: <
      str_val: "female"
    >
  >
  children: <
    attribute: "friend"
    properties: <
      prop: "name"
      value: <
        str_val: "Andrea"
      >
    >
  >
  children: <
    attribute: "friend"
    properties: <
      prop: "name"
      value: <
        str_val: "Daryl Dixon"
      >
    >
  >
>
`
	require.EqualValues(t, expectedPb, proto.MarshalTextString(pb))
}

// Test sorting / ordering by dob.
func TestToProtoOrderOffsetCount(t *testing.T) {
	populateGraph(t)
	query := `
		{
			me(id:0x01) {
				name
				gender
				friend(orderasc: dob, first: 2, offset: 1) {
					name
				}
			}
		}
	`

	pb := processToPB(t, query, false)
	expectedPb := `attribute: "_root_"
children: <
  attribute: "me"
  properties: <
    prop: "name"
    value: <
      str_val: "Michonne"
    >
  >
  properties: <
    prop: "gender"
    value: <
      str_val: "female"
    >
  >
  children: <
    attribute: "friend"
    properties: <
      prop: "name"
      value: <
        str_val: "Daryl Dixon"
      >
    >
  >
  children: <
    attribute: "friend"
    properties: <
      prop: "name"
      value: <
        str_val: "Glenn Rhee"
      >
    >
  >
>
`
	require.EqualValues(t, expectedPb, proto.MarshalTextString(pb))
}

func TestSchema1(t *testing.T) {
	populateGraph(t)
	// Alright. Now we have everything set up. Let's create the query.
	query := `
		{
			person(id:0x01) {
				name
				age
				address
				alive
				survival_rate
				friend {
					name
					address
					age
				}
			}
		}
	`
	js := processToFastJSON(t, query)
	require.JSONEq(t,
		`{"person":[{"address":"31, 32 street, Jupiter","age":38,"alive":true,"friend":[{"address":"21, mark street, Mars","age":15,"name":"Rick Grimes"},{"name":"Glenn Rhee"},{"name":"Daryl Dixon"},{"name":"Andrea"}],"name":"Michonne","survival_rate":98.990000}]}`, js)
}

func TestMultiQuery(t *testing.T) {
	populateGraph(t)
	query := `
		{
			me(func:anyof("name", "Michonne")) {
				name
				gender
			}

			you(func:anyof("name", "Andrea")) {
				name
			}
		}
  `
	js := processToFastJSON(t, query)
	require.JSONEq(t, `{"me":[{"gender":"female","name":"Michonne"}], "you":[{"name":"Andrea"}]}`, js)
}

func TestMultiQueryError1(t *testing.T) {
	populateGraph(t)
	query := `
    {
			me(func:anyof("name", "Michonne")) {
        name
        gender

			you(func:anyof("name", "Andrea")) {
        name
      }
    }
  `
	_, err := gql.Parse(query)
	require.Error(t, err)
}

func TestMultiQueryError2(t *testing.T) {
	populateGraph(t)
	query := `
    {
      me(anyof("name", "Michonne")) {
        name
        gender
			}
		}

      you(anyof("name", "Andrea")) {
        name
      }
    }
  `
	_, err := gql.Parse(query)
	require.Error(t, err)
}

func TestGenerator(t *testing.T) {
	populateGraph(t)
	query := `
    {
			me(func:anyof("name", "Michonne")) {
        name
        gender
      }
    }
  `
	js := processToFastJSON(t, query)
	require.JSONEq(t, `{"me":[{"gender":"female","name":"Michonne"}]}`, js)
}

func TestGeneratorMultiRootMultiQueryRootVar(t *testing.T) {
	populateGraph(t)
	query := `
    {
			friend AS var(func:anyof("name", "Michonne Rick Glenn")) {
      	name
			}

			you(var:friend) {
				name
			}
    }
  `
	js := processToFastJSON(t, query)
	require.JSONEq(t, `{"you":[{"name":"Michonne"},{"name":"Rick Grimes"},{"name":"Glenn Rhee"}]}`, js)
}

func TestGeneratorMultiRootMultiQueryVarFilter(t *testing.T) {
	populateGraph(t)
	query := `
    {
			f AS var(func:anyof("name", "Michonne Rick Glenn")) {
      	name
			}

			you(func:anyof(name, "Michonne")) {
				friend @filter(id(f)) {
					name
				}
			}
    }
  `
	js := processToFastJSON(t, query)
	require.JSONEq(t, `{"you":[{"friend":[{"name":"Rick Grimes"}, {"name":"Glenn Rhee"}]}]}`, js)
}

func TestGeneratorMultiRootMultiQueryRootVarFilter(t *testing.T) {
	populateGraph(t)
	query := `
    {
			friend AS var(func:anyof("name", "Michonne Rick Glenn")) {
			}

			you(func:anyof(name, "Michonne Andrea Glenn")) @filter(id(friend)) {
				name
			}
    }
  `
	js := processToFastJSON(t, query)
	require.JSONEq(t, `{"you":[{"name":"Michonne"}, {"name":"Glenn Rhee"}]}`, js)
}

func TestGeneratorMultiRootMultiQuery(t *testing.T) {
	populateGraph(t)
	query := `
    {
			me(func:anyof("name", "Michonne Rick Glenn")) {
        name
      }

			you(id:[1, 23, 24]) {
				name
			}
    }
  `
	js := processToFastJSON(t, query)
	require.JSONEq(t, `{"me":[{"name":"Michonne"},{"name":"Rick Grimes"},{"name":"Glenn Rhee"}], "you":[{"name":"Michonne"},{"name":"Rick Grimes"},{"name":"Glenn Rhee"}]}`, js)
}

func TestGeneratorMultiRootVarOrderOffset(t *testing.T) {
	populateGraph(t)
	query := `
    {
			L as var(func:anyof("name", "Michonne Rick Glenn"), orderasc: dob, offset:2) {
        name
      }

			me(var:L) {
			 name
			}
    }
  `
	js := processToFastJSON(t, query)
	require.JSONEq(t, `{"me":[{"name":"Rick Grimes"}]}`, js)
}

func TestGeneratorMultiRootVarOrderOffset1(t *testing.T) {
	populateGraph(t)
	query := `
    {
			me(func:anyof("name", "Michonne Rick Glenn"), orderasc: dob, offset:2) {
        name
      }
    }
  `
	js := processToFastJSON(t, query)
	require.JSONEq(t, `{"me":[{"name":"Rick Grimes"}]}`, js)
}

func TestGeneratorMultiRootOrderOffset(t *testing.T) {
	populateGraph(t)
	query := `
    {
			L as var(func:anyof("name", "Michonne Rick Glenn")) {
        name
      }
			me(var: L, orderasc: dob, offset:2) {
        name
      }
    }
  `
	js := processToFastJSON(t, query)
	require.JSONEq(t, `{"me":[{"name":"Rick Grimes"}]}`, js)
}

func TestGeneratorMultiRootOrderdesc(t *testing.T) {
	populateGraph(t)
	query := `
    {
			me(func:anyof("name", "Michonne Rick Glenn"), orderdesc: dob) {
        name
      }
    }
  `
	js := processToFastJSON(t, query)
	require.JSONEq(t, `{"me":[{"name":"Rick Grimes"},{"name":"Michonne"},{"name":"Glenn Rhee"}]}`, js)
}

func TestGeneratorMultiRootOrder(t *testing.T) {
	populateGraph(t)
	query := `
    {
			me(func:anyof("name", "Michonne Rick Glenn"), orderasc: dob) {
        name
      }
    }
  `
	js := processToFastJSON(t, query)
	require.JSONEq(t, `{"me":[{"name":"Glenn Rhee"},{"name":"Michonne"},{"name":"Rick Grimes"}]}`, js)
}

func TestGeneratorMultiRootOffset(t *testing.T) {
	populateGraph(t)
	query := `
    {
			me(func:anyof("name", "Michonne Rick Glenn"), offset: 1) {
        name
      }
    }
  `
	js := processToFastJSON(t, query)
	require.JSONEq(t, `{"me":[{"name":"Rick Grimes"},{"name":"Glenn Rhee"}]}`, js)
}

func TestGeneratorMultiRoot(t *testing.T) {
	populateGraph(t)
	query := `
    {
			me(func:anyof("name", "Michonne Rick Glenn")) {
        name
      }
    }
  `
	js := processToFastJSON(t, query)
	require.JSONEq(t, `{"me":[{"name":"Michonne"},{"name":"Rick Grimes"},{"name":"Glenn Rhee"}]}`, js)
}

func TestRootList(t *testing.T) {
	populateGraph(t)
	query := `{
	me(id:[1, 23, 24]) {
		name
	}
}`
	js := processToFastJSON(t, query)
	require.JSONEq(t, `{"me":[{"name":"Michonne"},{"name":"Rick Grimes"},{"name":"Glenn Rhee"}]}`, js)
}

func TestRootList1(t *testing.T) {
	populateGraph(t)
	query := `{
	me(id:[0x01, 23, 24, a.bc]) {
		name
	}
}`
	js := processToFastJSON(t, query)
	require.JSONEq(t, `{"me":[{"name":"Michonne"},{"name":"Rick Grimes"},{"name":"Glenn Rhee"},{"name":"Alice"}]}`, js)
}

func TestRootList2(t *testing.T) {
	populateGraph(t)
	query := `{
	me(id:[0x01, 23, a.bc, 24]) {
		name
	}
}`
	js := processToFastJSON(t, query)
	require.JSONEq(t, `{"me":[{"name":"Michonne"},{"name":"Rick Grimes"},{"name":"Alice"},{"name":"Glenn Rhee"}]}`, js)
}

func TestGeneratorMultiRootFilter1(t *testing.T) {
	populateGraph(t)
	query := `
    {
			me(func:anyof("name", "Daryl Rick Glenn")) @filter(leq(dob, 1909-01-10)) {
        name
      }
    }
  `
	js := processToFastJSON(t, query)
	require.JSONEq(t, `{"me":[{"name":"Daryl Dixon"}]}`, js)
}

func TestGeneratorMultiRootFilter2(t *testing.T) {
	populateGraph(t)
	query := `
    {
			me(func:anyof("name", "Michonne Rick Glenn")) @filter(geq(dob, 1909-01-10)) {
        name
      }
    }
  `
	js := processToFastJSON(t, query)
	require.JSONEq(t, `{"me":[{"name":"Michonne"},{"name":"Rick Grimes"},{"name":"Glenn Rhee"}]}`, js)
}

func TestGeneratorMultiRootFilter3(t *testing.T) {
	populateGraph(t)
	query := `
    {
			me(func:anyof("name", "Michonne Rick Glenn")) @filter(anyof(name, "Glenn") and geq(dob, 1909-01-10)) {
        name
      }
    }
  `
	js := processToFastJSON(t, query)
	require.JSONEq(t, `{"me":[{"name":"Glenn Rhee"}]}`, js)
}

func TestGeneratorRootFilterOnCountGt(t *testing.T) {
	populateGraph(t)
	query := `
                {
                        me(func:anyof("name", "Michonne Rick")) @filter(gt(count(friend), 2)) {
                                name
                        }
                }
        `
	_, err := gql.Parse(query)
	require.NoError(t, err)

	js := processToFastJSON(t, query)
	require.JSONEq(t, `{"me":[{"name":"Michonne"}]}`, js)
}

func TestGeneratorRootFilterOnCountLeq(t *testing.T) {
	populateGraph(t)
	query := `
                {
                        me(func:anyof("name", "Michonne Rick")) @filter(leq(count(friend), 2)) {
                                name
                        }
                }
        `
	_, err := gql.Parse(query)
	require.NoError(t, err)

	js := processToFastJSON(t, query)
	require.JSONEq(t, `{"me":[{"name":"Rick Grimes"}]}`, js)
}

func TestGeneratorRootFilterOnCountChildLevel(t *testing.T) {
	populateGraph(t)
	query := `
                {
                        me(id:23) {
                                name
                                friend @filter(gt(count(friend), 2)) {
                                        name
                                }
                        }
                }
        `
	_, err := gql.Parse(query)
	require.NoError(t, err)

	js := processToFastJSON(t, query)
	require.JSONEq(t, `{"me":[{"friend":[{"name":"Michonne"}],"name":"Rick Grimes"}]}`, js)
}

func TestGeneratorRootFilterOnCountWithAnd(t *testing.T) {
	populateGraph(t)
	query := `
                {
                        me(id:23) {
                                name
                                friend @filter(gt(count(friend), 4) and lt(count(friend), 100)) {
                                        name
                                }
                        }
                }
        `
	_, err := gql.Parse(query)
	require.NoError(t, err)

	js := processToFastJSON(t, query)
	require.JSONEq(t, `{"me":[{"friend":[{"name":"Michonne"}],"name":"Rick Grimes"}]}`, js)
}

func TestGeneratorRootFilterOnCountError1(t *testing.T) {
	populateGraph(t)
	// only cmp(count(attr), int) is valid, 'max'/'min'/'sum' not supported
	query := `
                {
                        me(func:anyof("name", "Michonne Rick")) @filter(gt(count(friend), "invalid")) {
                                name
                        }
                }
        `
	res, err := gql.Parse(query)
	require.NoError(t, err)

	var l Latency
	_, queryErr := ProcessQuery(context.Background(), res, &l)
	require.NotNil(t, queryErr)
}

func TestGeneratorRootFilterOnCountError2(t *testing.T) {
	populateGraph(t)
	// missing digits
	query := `
                {
                        me(func:anyof("name", "Michonne Rick")) @filter(gt(count(friend))) {
                                name
                        }
                }
        `
	res, err := gql.Parse(query)
	require.NoError(t, err)

	var l Latency
	_, queryErr := ProcessQuery(context.Background(), res, &l)
	require.NotNil(t, queryErr)
}

func TestGeneratorRootFilterOnCountError3(t *testing.T) {
	populateGraph(t)
	// to much args
	query := `
                {
                        me(func:anyof("name", "Michonne Rick")) @filter(gt(count(friend), 2, 4)) {
                                name
                        }
                }
        `
	res, err := gql.Parse(query)
	require.NoError(t, err)

	var l Latency
	_, queryErr := ProcessQuery(context.Background(), res, &l)
	require.NotNil(t, queryErr)
}

func TestToProtoMultiRoot(t *testing.T) {
	populateGraph(t)
	query := `
    {
			me(func:anyof("name", "Michonne Rick Glenn")) {
        name
      }
    }
  `

	pb := processToPB(t, query, false)
	expectedPb := `attribute: "_root_"
children: <
  attribute: "me"
  properties: <
    prop: "name"
    value: <
      str_val: "Michonne"
    >
  >
>
children: <
  attribute: "me"
  properties: <
    prop: "name"
    value: <
      str_val: "Rick Grimes"
    >
  >
>
children: <
  attribute: "me"
  properties: <
    prop: "name"
    value: <
      str_val: "Glenn Rhee"
    >
  >
>
`
	require.EqualValues(t, expectedPb, proto.MarshalTextString(pb))
}

func TestNearGenerator(t *testing.T) {
	populateGraph(t)
	query := `{
		me(func:near(loc, [1.1,2.0], 5.001)) {
			name
			gender
		}
	}`

	js := processToFastJSON(t, query)
	require.JSONEq(t, `{"me":[{"gender":"female","name":"Michonne"},{"name":"Glenn Rhee"}]}`, string(js))
}

func TestNearGeneratorFilter(t *testing.T) {
	populateGraph(t)
	query := `{
		me(func:near(loc, [1.1,2.0], 5.001)) @filter(allof(name, "Michonne")) {
			name
			gender
		}
	}`

	js := processToFastJSON(t, query)
	require.JSONEq(t, `{"me":[{"gender":"female","name":"Michonne"}]}`, string(js))
}

func TestNearGeneratorError(t *testing.T) {
	populateGraph(t)
	query := `{
		me(func:near(loc, [1.1,2.0], -5.0)) {
			name
			gender
		}
	}`

	res, err := gql.Parse(query)
	require.NoError(t, err)

	ctx := context.Background()
	sg, err := ToSubGraph(ctx, res.Query[0])
	require.NoError(t, err)
	sg.DebugPrint("")

	ch := make(chan error)
	go ProcessGraph(ctx, sg, nil, ch)
	err = <-ch
	require.Error(t, err)
}

func TestNearGeneratorErrorMissDist(t *testing.T) {
	populateGraph(t)
	query := `{
		me(func:near(loc, [1.1,2.0])) {
			name
			gender
		}
	}`

	res, err := gql.Parse(query)
	require.NoError(t, err)

	ctx := context.Background()
	sg, err := ToSubGraph(ctx, res.Query[0])
	require.NoError(t, err)
	sg.DebugPrint("")

	ch := make(chan error)
	go ProcessGraph(ctx, sg, nil, ch)
	err = <-ch
	require.Error(t, err)
}

func TestWithinGeneratorError(t *testing.T) {
	populateGraph(t)
	query := `{
		me(func:within(loc, [[0.0,0.0], [2.0,0.0], [1.5, 3.0], [0.0, 2.0], [0.0, 0.0]], 12.2)) {
			name
			gender
		}
	}`

	res, err := gql.Parse(query)
	require.NoError(t, err)

	ctx := context.Background()
	sg, err := ToSubGraph(ctx, res.Query[0])
	require.NoError(t, err)
	sg.DebugPrint("")

	ch := make(chan error)
	go ProcessGraph(ctx, sg, nil, ch)
	err = <-ch
	require.Error(t, err)
}

func TestWithinGenerator(t *testing.T) {
	populateGraph(t)
	query := `{
		me(func:within(loc,  [[0.0,0.0], [2.0,0.0], [1.5, 3.0], [0.0, 2.0], [0.0, 0.0]])) {
			name
		}
	}`

	js := processToFastJSON(t, query)
	require.JSONEq(t, `{"me":[{"name":"Michonne"},{"name":"Glenn Rhee"}]}`, string(js))
}

func TestContainsGenerator(t *testing.T) {
	populateGraph(t)
	query := `{
		me(func:contains(loc, [2.0,0.0])) {
			name
		}
	}`

	js := processToFastJSON(t, query)
	require.JSONEq(t, `{"me":[{"name":"Rick Grimes"}]}`, string(js))
}

func TestContainsGenerator2(t *testing.T) {
	populateGraph(t)
	query := `{
		me(func:contains(loc,  [[1.0,1.0], [1.9,1.0], [1.9, 1.9], [1.0, 1.9], [1.0, 1.0]])) {
			name
		}
	}`

	js := processToFastJSON(t, query)
	require.JSONEq(t, `{"me":[{"name":"Rick Grimes"}]}`, string(js))
}

func TestIntersectsGeneratorError(t *testing.T) {
	populateGraph(t)
	query := `{
		me(func:intersects(loc, [0.0,0.0])) {
			name
		}
	}`

	res, err := gql.Parse(query)
	require.NoError(t, err)

	ctx := context.Background()
	sg, err := ToSubGraph(ctx, res.Query[0])
	require.NoError(t, err)
	sg.DebugPrint("")

	ch := make(chan error)
	go ProcessGraph(ctx, sg, nil, ch)
	err = <-ch
	require.Error(t, err)
}

func TestIntersectsGenerator(t *testing.T) {
	populateGraph(t)
	query := `{
		me(func:intersects(loc, [[0.0,0.0], [2.0,0.0], [1.5, 3.0], [0.0, 2.0], [0.0, 0.0]])) {
			name
		}
	}`

	js := processToFastJSON(t, query)
	require.JSONEq(t, `{"me":[{"name":"Michonne"}, {"name":"Rick Grimes"}, {"name":"Glenn Rhee"}]}`, string(js))
}

func TestToProtoNormalizeDirective(t *testing.T) {
	populateGraph(t)
	query := `
		{
			me(id:0x01) @normalize {
				mn: name
				gender
				friend {
					n: name
					dob
					friend {
						fn : name
					}
				}
			}
		}
	`
	pb := processToPB(t, query, false)
	expectedPb := `attribute: "_root_"
children: <
  properties: <
    prop: "mn"
    value: <
      str_val: "Michonne"
    >
  >
  properties: <
    prop: "n"
    value: <
      str_val: "Rick Grimes"
    >
  >
  properties: <
    prop: "fn"
    value: <
      str_val: "Michonne"
    >
  >
>
children: <
  properties: <
    prop: "mn"
    value: <
      str_val: "Michonne"
    >
  >
  properties: <
    prop: "n"
    value: <
      str_val: "Glenn Rhee"
    >
  >
>
children: <
  properties: <
    prop: "mn"
    value: <
      str_val: "Michonne"
    >
  >
  properties: <
    prop: "n"
    value: <
      str_val: "Daryl Dixon"
    >
  >
  properties: <
    prop: "fn"
    value: <
      str_val: "Glenn Rhee"
    >
  >
>
children: <
  properties: <
    prop: "mn"
    value: <
      str_val: "Michonne"
    >
  >
  properties: <
    prop: "n"
    value: <
      str_val: "Andrea"
    >
  >
  properties: <
    prop: "fn"
    value: <
      str_val: "Glenn Rhee"
    >
  >
>
`
	require.EqualValues(t,
		expectedPb,
		proto.MarshalTextString(pb))
}

func TestNormalizeDirective(t *testing.T) {
	populateGraph(t)
	query := `
		{
			me(id:0x01) @normalize {
				mn: name
				gender
				friend {
					n: name
					dob
					friend {
						fn : name
					}
				}
			}
		}
	`

	js := processToFastJSON(t, query)
	require.EqualValues(t,
		`{"me":[{"fn":"Michonne","mn":"Michonne","n":"Rick Grimes"},{"mn":"Michonne","n":"Glenn Rhee"},{"fn":"Glenn Rhee","mn":"Michonne","n":"Daryl Dixon"},{"fn":"Glenn Rhee","mn":"Michonne","n":"Andrea"}]}`,
		js)
}

func TestSchema(t *testing.T) {
	populateGraph(t)
	query := `
		{
			debug(id:0x1) {
				_xid_
				name
				gender
				alive
				loc
				friend {
					dob
					name
				}
				friend {
				}
			}
		}
  `
	gr := processToPB(t, query, true)
	require.EqualValues(t, "debug", gr.Children[0].Attribute)
	require.EqualValues(t, 1, gr.Children[0].Uid)
	require.EqualValues(t, "mich", gr.Children[0].Xid)
	require.Len(t, gr.Children[0].Properties, 4)

	require.EqualValues(t, "Michonne",
		getProperty(gr.Children[0].Properties, "name").GetStrVal())

	g := types.ValueForType(types.GeoID)
	g.Value = getProperty(gr.Children[0].Properties, "loc").GetGeoVal()
	g1, err := types.Convert(g, types.StringID)
	x.Check(err)
	require.EqualValues(t, "{'type':'Point','coordinates':[1.1,2]}", string(g1.Value.(string)))

	require.Len(t, gr.Children[0].Children, 5)

	child := gr.Children[0].Children[0]
	require.EqualValues(t, 23, child.Uid)
	require.EqualValues(t, "friend", child.Attribute)

	require.Len(t, child.Properties, 2)
	require.EqualValues(t, "Rick Grimes",
		getProperty(child.Properties, "name").GetStrVal())
	dob := getProperty(child.Properties, "dob").GetStrVal()
	date, err := time.Parse(time.RFC3339, dob)
	require.NoError(t, err)
	require.EqualValues(t, "1910-01-02 00:00:00 +0000 UTC", date.String())
	require.Empty(t, child.Children)

	child = gr.Children[0].Children[4]
	require.EqualValues(t, 101, child.Uid)
	require.EqualValues(t, "friend", child.Attribute)
	require.Empty(t, child.Properties)
	require.Empty(t, child.Children)
}

func runQuery(t *testing.T, gq *gql.GraphQuery) string {
	ctx := context.Background()
	ch := make(chan error)

	sg, err := ToSubGraph(ctx, gq)
	require.NoError(t, err)
	go ProcessGraph(ctx, sg, nil, ch)
	err = <-ch
	require.NoError(t, err)

	var l Latency
	var buf bytes.Buffer
	err = sg.ToFastJSON(&l, &buf, nil)
	require.NoError(t, err)
	return string(buf.Bytes())
}

func TestWithinPoint(t *testing.T) {
	populateGraph(t)
	gq := &gql.GraphQuery{
		Alias: "me",
		Func: &gql.Function{
			Attr: "geometry",
			Name: "near",
			Args: []string{`[-122.082506, 37.4249518]`, "1"},
		},
		Children: []*gql.GraphQuery{&gql.GraphQuery{Attr: "name"}},
	}

	mp := runQuery(t, gq)
	expected := `{"me":[{"name":"Googleplex"}]}`
	require.JSONEq(t, expected, mp)
}

func TestWithinPolygon(t *testing.T) {
	populateGraph(t)
	gq := &gql.GraphQuery{
		Alias: "me",
		Func: &gql.Function{Attr: "geometry", Name: "within", Args: []string{
			`[[-122.06, 37.37], [-122.1, 37.36], [-122.12, 37.4], [-122.11, 37.43], [-122.04, 37.43], [-122.06, 37.37]]`},
		},
		Children: []*gql.GraphQuery{&gql.GraphQuery{Attr: "name"}},
	}

	mp := runQuery(t, gq)
	expected := `{"me":[{"name":"Googleplex"},{"name":"Shoreline Amphitheater"}]}`
	require.JSONEq(t, expected, mp)
}

func TestContainsPoint(t *testing.T) {
	populateGraph(t)
	gq := &gql.GraphQuery{
		Alias: "me",
		Func: &gql.Function{Attr: "geometry", Name: "contains", Args: []string{
			`[-122.082506, 37.4249518]`},
		},
		Children: []*gql.GraphQuery{&gql.GraphQuery{Attr: "name"}},
	}

	mp := runQuery(t, gq)
	expected := `{"me":[{"name":"SF Bay area"},{"name":"Mountain View"}]}`
	require.JSONEq(t, expected, mp)
}

func TestNearPoint(t *testing.T) {
	populateGraph(t)
	gq := &gql.GraphQuery{
		Alias: "me",
		Func: &gql.Function{
			Attr: "geometry",
			Name: "near",
			Args: []string{`[-122.082506, 37.4249518]`, "1000"},
		},
		Children: []*gql.GraphQuery{&gql.GraphQuery{Attr: "name"}},
	}

	mp := runQuery(t, gq)
	expected := `{"me":[{"name":"Googleplex"},{"name":"Shoreline Amphitheater"}]}`
	require.JSONEq(t, expected, mp)
}

func TestIntersectsPolygon1(t *testing.T) {
	populateGraph(t)
	gq := &gql.GraphQuery{
		Alias: "me",
		Func: &gql.Function{
			Attr: "geometry",
			Name: "intersects",
			Args: []string{
				`[[-122.06, 37.37], [-122.1, 37.36],
					[-122.12, 37.4], [-122.11, 37.43], [-122.04, 37.43], [-122.06, 37.37]]`,
			},
		},
		Children: []*gql.GraphQuery{&gql.GraphQuery{Attr: "name"}},
	}

	mp := runQuery(t, gq)
	expected := `{"me":[{"name":"Googleplex"},{"name":"Shoreline Amphitheater"},
		{"name":"SF Bay area"},{"name":"Mountain View"}]}`
	require.JSONEq(t, expected, mp)
}

func TestIntersectsPolygon2(t *testing.T) {
	populateGraph(t)
	gq := &gql.GraphQuery{
		Alias: "me",
		Func: &gql.Function{
			Attr: "geometry",
			Name: "intersects",
			Args: []string{
				`[[-121.6, 37.1], [-122.4, 37.3],
					[-122.6, 37.8], [-122.5, 38.3], [-121.9, 38], [-121.6, 37.1]]`,
			},
		},
		Children: []*gql.GraphQuery{&gql.GraphQuery{Attr: "name"}},
	}

	mp := runQuery(t, gq)
	expected := `{"me":[{"name":"Googleplex"},{"name":"Shoreline Amphitheater"},
			{"name":"San Carlos Airport"},{"name":"SF Bay area"},
			{"name":"Mountain View"},{"name":"San Carlos"}]}`
	require.JSONEq(t, expected, mp)
}

<<<<<<< HEAD
func TestLangDefault(t *testing.T) {
	populateGraph(t)
	query := `
		{
			me(id:0x1001) {
				name
			}
		}
	`
	js := processToFastJSON(t, query)
	require.JSONEq(t,
		`{"me":[{"name":"Badger"}]}`,
		js)
}

func TestLangSingle(t *testing.T) {
	populateGraph(t)
	query := `
		{
			me(id:0x1001) {
				name@pl
			}
		}
	`
	js := processToFastJSON(t, query)
	require.JSONEq(t,
		`{"me":[{"name":"Borsuk europejski"}]}`,
		js)
}

func TestLangSingleFallback(t *testing.T) {
	populateGraph(t)
	query := `
		{
			me(id:0x1001) {
				name@cn
			}
		}
	`
	js := processToFastJSON(t, query)
	require.JSONEq(t,
		`{"me":[{"name":"Badger"}]}`,
		js)
}

func TestLangMany1(t *testing.T) {
	populateGraph(t)
	query := `
		{
			me(id:0x1001) {
				name@ru:en:fr
			}
		}
	`
	js := processToFastJSON(t, query)
	require.JSONEq(t,
		`{"me":[{"name":"Барсук"}]}`,
		js)
}

func TestLangMany2(t *testing.T) {
	populateGraph(t)
	query := `
		{
			me(id:0x1001) {
				name@hu:fi:fr
			}
		}
	`
	js := processToFastJSON(t, query)
	require.JSONEq(t,
		`{"me":[{"name":"Blaireau européen"}]}`,
		js)
}

func TestLangMany3(t *testing.T) {
	populateGraph(t)
	query := `
		{
			me(id:0x1001) {
				name@hu:fr:fi
			}
		}
	`
	js := processToFastJSON(t, query)
	require.JSONEq(t,
		`{"me":[{"name":"Blaireau européen"}]}`,
		js)
}

func TestLangManyFallback(t *testing.T) {
	populateGraph(t)
	query := `
		{
			me(id:0x1001) {
				name@hu:fi:cn
			}
		}
	`
	js := processToFastJSON(t, query)
	require.JSONEq(t,
		`{"me":[{"name":"Badger"}]}`,
=======
func TestNotExistObject(t *testing.T) {
	populateGraph(t)
	// we haven't set genre(type:uid) for 0x01, should just be ignored
	query := `
                {
                        me(id:0x01) {
                                name
                                gender
                                alive
                                genre
                        }
                }
        `
	js := processToFastJSON(t, query)
	require.EqualValues(t,
		`{"me":[{"alive":true,"gender":"female","name":"Michonne"}]}`,
>>>>>>> 8a13a60d
		js)
}

const schemaStr = `
scalar name:string @index
scalar dob:date @index
scalar film.film.initial_release_date:date @index
scalar loc:geo @index
scalar genre:uid @reverse
scalar (
	survival_rate : float
	alive         : bool
	age           : int
        shadow_deep   : int
)
scalar (
  friend:uid @reverse
)
scalar geometry:geo @index
`

func TestMain(m *testing.M) {
	x.SetTestRun()
	x.Init()

	dir, err := ioutil.TempDir("", "storetest_")
	x.Check(err)
	defer os.RemoveAll(dir)

	ps, err = store.NewStore(dir)
	x.Check(err)
	defer ps.Close()

	schema.ParseBytes([]byte(schemaStr))
	posting.Init(ps)
	worker.Init(ps)

	group.ParseGroupConfig("")
	dir2, err := ioutil.TempDir("", "wal_")
	x.Check(err)

	worker.StartRaftNodes(dir2)
	defer os.RemoveAll(dir2)

	os.Exit(m.Run())
}

func TestFilterNonIndexedPredicateFail(t *testing.T) {
	populateGraph(t)
	// filtering on non indexing predicate fails
	query := `
		{
			me(id:0x01) {
				friend @filter(leq(age, 30)) {
					_uid_
					name
					age
				}
			}
		}
	`
	_, err := processToFastJsonReq(t, query)
	require.Error(t, err)
}<|MERGE_RESOLUTION|>--- conflicted
+++ resolved
@@ -3550,110 +3550,6 @@
 	require.JSONEq(t, expected, mp)
 }
 
-<<<<<<< HEAD
-func TestLangDefault(t *testing.T) {
-	populateGraph(t)
-	query := `
-		{
-			me(id:0x1001) {
-				name
-			}
-		}
-	`
-	js := processToFastJSON(t, query)
-	require.JSONEq(t,
-		`{"me":[{"name":"Badger"}]}`,
-		js)
-}
-
-func TestLangSingle(t *testing.T) {
-	populateGraph(t)
-	query := `
-		{
-			me(id:0x1001) {
-				name@pl
-			}
-		}
-	`
-	js := processToFastJSON(t, query)
-	require.JSONEq(t,
-		`{"me":[{"name":"Borsuk europejski"}]}`,
-		js)
-}
-
-func TestLangSingleFallback(t *testing.T) {
-	populateGraph(t)
-	query := `
-		{
-			me(id:0x1001) {
-				name@cn
-			}
-		}
-	`
-	js := processToFastJSON(t, query)
-	require.JSONEq(t,
-		`{"me":[{"name":"Badger"}]}`,
-		js)
-}
-
-func TestLangMany1(t *testing.T) {
-	populateGraph(t)
-	query := `
-		{
-			me(id:0x1001) {
-				name@ru:en:fr
-			}
-		}
-	`
-	js := processToFastJSON(t, query)
-	require.JSONEq(t,
-		`{"me":[{"name":"Барсук"}]}`,
-		js)
-}
-
-func TestLangMany2(t *testing.T) {
-	populateGraph(t)
-	query := `
-		{
-			me(id:0x1001) {
-				name@hu:fi:fr
-			}
-		}
-	`
-	js := processToFastJSON(t, query)
-	require.JSONEq(t,
-		`{"me":[{"name":"Blaireau européen"}]}`,
-		js)
-}
-
-func TestLangMany3(t *testing.T) {
-	populateGraph(t)
-	query := `
-		{
-			me(id:0x1001) {
-				name@hu:fr:fi
-			}
-		}
-	`
-	js := processToFastJSON(t, query)
-	require.JSONEq(t,
-		`{"me":[{"name":"Blaireau européen"}]}`,
-		js)
-}
-
-func TestLangManyFallback(t *testing.T) {
-	populateGraph(t)
-	query := `
-		{
-			me(id:0x1001) {
-				name@hu:fi:cn
-			}
-		}
-	`
-	js := processToFastJSON(t, query)
-	require.JSONEq(t,
-		`{"me":[{"name":"Badger"}]}`,
-=======
 func TestNotExistObject(t *testing.T) {
 	populateGraph(t)
 	// we haven't set genre(type:uid) for 0x01, should just be ignored
@@ -3670,7 +3566,111 @@
 	js := processToFastJSON(t, query)
 	require.EqualValues(t,
 		`{"me":[{"alive":true,"gender":"female","name":"Michonne"}]}`,
->>>>>>> 8a13a60d
+		js)
+}
+
+func TestLangDefault(t *testing.T) {
+	populateGraph(t)
+	query := `
+		{
+			me(id:0x1001) {
+				name
+			}
+		}
+	`
+	js := processToFastJSON(t, query)
+	require.JSONEq(t,
+		`{"me":[{"name":"Badger"}]}`,
+		js)
+}
+
+func TestLangSingle(t *testing.T) {
+	populateGraph(t)
+	query := `
+		{
+			me(id:0x1001) {
+				name@pl
+			}
+		}
+	`
+	js := processToFastJSON(t, query)
+	require.JSONEq(t,
+		`{"me":[{"name":"Borsuk europejski"}]}`,
+		js)
+}
+
+func TestLangSingleFallback(t *testing.T) {
+	populateGraph(t)
+	query := `
+		{
+			me(id:0x1001) {
+				name@cn
+			}
+		}
+	`
+	js := processToFastJSON(t, query)
+	require.JSONEq(t,
+		`{"me":[{"name":"Badger"}]}`,
+		js)
+}
+
+func TestLangMany1(t *testing.T) {
+	populateGraph(t)
+	query := `
+		{
+			me(id:0x1001) {
+				name@ru:en:fr
+			}
+		}
+	`
+	js := processToFastJSON(t, query)
+	require.JSONEq(t,
+		`{"me":[{"name":"Барсук"}]}`,
+		js)
+}
+
+func TestLangMany2(t *testing.T) {
+	populateGraph(t)
+	query := `
+		{
+			me(id:0x1001) {
+				name@hu:fi:fr
+			}
+		}
+	`
+	js := processToFastJSON(t, query)
+	require.JSONEq(t,
+		`{"me":[{"name":"Blaireau européen"}]}`,
+		js)
+}
+
+func TestLangMany3(t *testing.T) {
+	populateGraph(t)
+	query := `
+		{
+			me(id:0x1001) {
+				name@hu:fr:fi
+			}
+		}
+	`
+	js := processToFastJSON(t, query)
+	require.JSONEq(t,
+		`{"me":[{"name":"Blaireau européen"}]}`,
+		js)
+}
+
+func TestLangManyFallback(t *testing.T) {
+	populateGraph(t)
+	query := `
+		{
+			me(id:0x1001) {
+				name@hu:fi:cn
+			}
+		}
+	`
+	js := processToFastJSON(t, query)
+	require.JSONEq(t,
+		`{"me":[{"name":"Badger"}]}`,
 		js)
 }
 
