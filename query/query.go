--- conflicted
+++ resolved
@@ -782,14 +782,11 @@
 			algo.IntersectWith(l, child.DestUIDs)
 		}
 	}
-<<<<<<< HEAD
-=======
 
 	o := new(task.List)
 	out := algo.NewWriteIterator(o)
 	it := algo.NewListIterator(sg.DestUIDs)
 	i := -1
->>>>>>> 58357679
 	if !isCascade {
 		goto AssignStep
 	}
