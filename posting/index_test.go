--- conflicted
+++ resolved
@@ -144,13 +144,8 @@
 	defer freeSlice()
 	require.NoError(t, err)
 
-<<<<<<< HEAD
-	var pl typesp.PostingList
+	var pl protos.PostingList
 	x.Check(pl.Unmarshal(slice))
-=======
-	var pl protos.PostingList
-	x.Check(pl.Unmarshal(slice.Data()))
->>>>>>> 7a37a1c3
 
 	require.EqualValues(t, []string{"\x01david"}, tokensForTest("name"))
 
@@ -260,15 +255,9 @@
 	var idxKeys []string
 	var idxVals []*protos.PostingList
 	for it.Seek(prefix); it.ValidForPrefix(prefix); it.Next() {
-<<<<<<< HEAD
 		idxKeys = append(idxKeys, string(it.Key()))
-		pl := new(typesp.PostingList)
+		pl := new(protos.PostingList)
 		require.NoError(t, pl.Unmarshal(it.Value()))
-=======
-		idxKeys = append(idxKeys, string(it.Key().Data()))
-		pl := new(protos.PostingList)
-		require.NoError(t, pl.Unmarshal(it.Value().Data()))
->>>>>>> 7a37a1c3
 		idxVals = append(idxVals, pl)
 	}
 	require.Len(t, idxKeys, 2)
@@ -316,15 +305,9 @@
 	var revKeys []string
 	var revVals []*protos.PostingList
 	for it.Seek(prefix); it.ValidForPrefix(prefix); it.Next() {
-<<<<<<< HEAD
 		revKeys = append(revKeys, string(it.Key()))
-		pl := new(typesp.PostingList)
+		pl := new(protos.PostingList)
 		require.NoError(t, pl.Unmarshal(it.Value()))
-=======
-		revKeys = append(revKeys, string(it.Key().Data()))
-		pl := new(protos.PostingList)
-		require.NoError(t, pl.Unmarshal(it.Value().Data()))
->>>>>>> 7a37a1c3
 		revVals = append(revVals, pl)
 	}
 	require.Len(t, revKeys, 2)
