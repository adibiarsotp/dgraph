/*
 * Copyright (C) 2017 Dgraph Labs, Inc. and Contributors
 *
 * This program is free software: you can redistribute it and/or modify
 * it under the terms of the GNU Affero General Public License as published by
 * the Free Software Foundation, either version 3 of the License, or
 * (at your option) any later version.
 *
 * This program is distributed in the hope that it will be useful,
 * but WITHOUT ANY WARRANTY; without even the implied warranty of
 * MERCHANTABILITY or FITNESS FOR A PARTICULAR PURPOSE.  See the
 * GNU Affero General Public License for more details.
 *
 * You should have received a copy of the GNU Affero General Public License
 * along with this program.  If not, see <http://www.gnu.org/licenses/>.
 */

package posting

import (
	"bytes"
	"context"
	"crypto/md5"
	"encoding/binary"
	"fmt"
	"log"
	"math"
	"sort"
	"sync"
	"sync/atomic"
	"time"
	"unsafe"

	"github.com/dgryski/go-farm"

	"github.com/dgraph-io/dgraph/algo"
	"github.com/dgraph-io/dgraph/group"
	"github.com/dgraph-io/dgraph/protos"
	"github.com/dgraph-io/dgraph/store"
	"github.com/dgraph-io/dgraph/types"
	"github.com/dgraph-io/dgraph/types/facets"
	"github.com/dgraph-io/dgraph/x"
)

var (
	// ErrRetry can be triggered if the posting list got deleted from memory due to a hard commit.
	// In such a case, retry.
	ErrRetry = fmt.Errorf("Temporary Error. Please retry.")
	// ErrNoValue would be returned if no value was found in the posting list.
	ErrNoValue   = fmt.Errorf("No value found")
	emptyPosting = &protos.Posting{}
	emptyList    = &protos.PostingList{}
)

const (
	// Set means overwrite in mutation layer. It contributes 0 in Length.
	Set uint32 = 0x01
	// Del means delete in mutation layer. It contributes -1 in Length.
	Del uint32 = 0x02
	// Add means add new element in mutation layer. It contributes 1 in Length.
	Add uint32 = 0x03
)

type List struct {
	x.SafeMutex
	index       x.SafeMutex
	key         []byte
	ghash       uint64
	pbuffer     unsafe.Pointer
<<<<<<< HEAD
	mlayer      []*typesp.Posting // mutations
	pstore      store.Store       // postinglist store
=======
	mlayer      []*protos.Posting // mutations
	pstore      *store.Store      // postinglist store
>>>>>>> 7a37a1c3
	lastCompact time.Time
	deleteMe    int32 // Using atomic for this, to avoid expensive SetForDeletion operation.
	refcount    int32
	deleteAll   int32

	water   *x.WaterMark
	pending []uint64
}

func (l *List) refCount() int32 { return atomic.LoadInt32(&l.refcount) }
func (l *List) incr() int32     { return atomic.AddInt32(&l.refcount, 1) }
func (l *List) decr() {
	val := atomic.AddInt32(&l.refcount, -1)
	x.AssertTruef(val >= 0, "List reference should never be less than zero: %v", val)
	if val > 0 {
		return
	}
	listPool.Put(l)
}

var listPool = sync.Pool{
	New: func() interface{} {
		return &List{}
	},
}

func getNew(key []byte, pstore store.Store) *List {
	l := listPool.Get().(*List)
	*l = List{}
	l.key = key
	l.pstore = pstore
	l.ghash = farm.Fingerprint64(key)
	l.refcount = 1
	return l
}

// ListOptions is used in List.Uids (in posting) to customize our output list of
// UIDs, for each posting list. It should be internal to this package.
type ListOptions struct {
	AfterUID  uint64       // Any UID returned must be after this value.
	Intersect *protos.List // Intersect results with this list of UIDs.
}

type ByUid []*protos.Posting

func (pa ByUid) Len() int           { return len(pa) }
func (pa ByUid) Swap(i, j int)      { pa[i], pa[j] = pa[j], pa[i] }
func (pa ByUid) Less(i, j int) bool { return pa[i].Uid < pa[j].Uid }

// samePosting tells whether this is same posting depending upon operation of new posting.
// if operation is Del, we ignore facets and only care about uid and value.
// otherwise we match everything.
func samePosting(oldp *protos.Posting, newp *protos.Posting) bool {
	if oldp.Uid != newp.Uid {
		return false
	}
	if oldp.ValType != newp.ValType {
		return false
	}
	if !bytes.Equal(oldp.Value, newp.Value) {
		return false
	}
	if oldp.PostingType != newp.PostingType {
		return false
	}
	if bytes.Compare(oldp.Metadata, newp.Metadata) != 0 {
		return false
	}
	// Checking source might not be necessary.
	if oldp.Label != newp.Label {
		return false
	}
	if newp.Op == Del {
		return true
	}
	return facets.SameFacets(oldp.Facets, newp.Facets)
}

func newPosting(t *protos.DirectedEdge) *protos.Posting {
	x.AssertTruef(edgeType(t) != x.ValueEmpty,
		"This should have been set by the caller.")

	var op uint32
	if t.Op == protos.DirectedEdge_SET {
		op = Set
	} else if t.Op == protos.DirectedEdge_DEL {
		op = Del
	} else {
		x.Fatalf("Unhandled operation: %+v", t)
	}

	var postingType protos.Posting_PostingType
	var metadata []byte
	if len(t.Lang) > 0 {
		postingType = protos.Posting_VALUE_LANG
		metadata = []byte(t.Lang)
	} else if len(t.Value) == 0 {
		postingType = protos.Posting_REF
	} else if len(t.Value) > 0 {
		postingType = protos.Posting_VALUE
	}

	return &protos.Posting{
		Uid:         t.ValueId,
		Value:       t.Value,
		ValType:     protos.Posting_ValType(t.ValueType),
		PostingType: postingType,
		Metadata:    metadata,
		Label:       t.Label,
		Op:          op,
		Facets:      t.Facets,
	}
}

func (l *List) WaitForCommit() {
	l.RLock()
	defer l.RUnlock()
	l.Wait()
}

func (l *List) PostingList() *protos.PostingList {
	l.RLock()
	defer l.RUnlock()
	return l.getPostingList(0)
}

// getPostingList tries to get posting list from l.pbuffer. If it is nil, then
// we query RocksDB. There is no need for lock acquisition here.
func (l *List) getPostingList(loop int) *protos.PostingList {
	if loop >= 10 {
		x.Fatalf("This is over the 10th loop: %v", loop)
	}
	l.AssertRLock()
	// Wait for any previous commits to happen before retrieving posting list again.
	l.Wait()

	pb := atomic.LoadPointer(&l.pbuffer)
	plist := (*protos.PostingList)(pb)

	if plist == nil {
		x.AssertTrue(l.pstore != nil)
		plist = new(protos.PostingList)

		val, freeVal, err := l.pstore.Get(l.key)
		defer freeVal()
		if err == nil && val != nil {
			x.Checkf(plist.Unmarshal(val), "Unable to Unmarshal PostingList from store")
		}
		if atomic.CompareAndSwapPointer(&l.pbuffer, pb, unsafe.Pointer(plist)) {
			return plist
		}
		// Someone else replaced the pointer in the meantime. Retry recursively.
		return l.getPostingList(loop + 1)
	}
	return plist
}

// SetForDeletion will mark this List to be deleted, so no more mutations can be applied to this.
func (l *List) SetForDeletion() {
	atomic.StoreInt32(&l.deleteMe, 1)
}

func (l *List) updateMutationLayer(mpost *protos.Posting) bool {
	l.AssertLock()
	x.AssertTrue(mpost.Op == Set || mpost.Op == Del)

	// First check the mutable layer.
	midx := sort.Search(len(l.mlayer), func(idx int) bool {
		mp := l.mlayer[idx]
		return mpost.Uid <= mp.Uid
	})

	// This block handles the case where mpost.UID is found in mutation layer.
	if midx < len(l.mlayer) && l.mlayer[midx].Uid == mpost.Uid {
		// mp is the posting found in mlayer.
		oldPost := l.mlayer[midx]

		// Note that mpost.Op is either Set or Del, whereas oldPost.Op can be
		// either Set or Del or Add.
		msame := samePosting(oldPost, mpost)
		if msame && ((mpost.Op == Del) == (oldPost.Op == Del)) {
			// This posting has similar content as what is found in mlayer. If the
			// ops are similar, then we do nothing. Note that Add and Set are
			// considered similar, and the second clause is true also when
			// mpost.Op==Add and oldPost.Op==Set.
			return false
		}

		if !msame && mpost.Op == Del {
			// Invalid Del as contents do not match.
			return false
		}

		// Here are the remaining cases.
		// Del, Set: Replace with new post.
		// Del, Del: Replace with new post.
		// Set, Del: Replace with new post.
		// Set, Set: Replace with new post.
		// Add, Del: Undo by removing oldPost.
		// Add, Set: Replace with new post. Need to set mpost.Op to Add.
		if oldPost.Op == Add {
			if mpost.Op == Del {
				// Undo old post.
				copy(l.mlayer[midx:], l.mlayer[midx+1:])
				l.mlayer[len(l.mlayer)-1] = nil
				l.mlayer = l.mlayer[:len(l.mlayer)-1]
				return true
			}
			// Add followed by Set is considered an Add. Hence, mutate mpost.Op.
			mpost.Op = Add
		}
		l.mlayer[midx] = mpost
		return true
	}

	// Didn't find it in mutable layer. Now check the immutable layer.
	pl := l.getPostingList(0)
	pidx := sort.Search(len(pl.Postings), func(idx int) bool {
		p := pl.Postings[idx]
		return mpost.Uid <= p.Uid
	})

	var uidFound, psame bool
	if pidx < len(pl.Postings) {
		p := pl.Postings[pidx]
		uidFound = mpost.Uid == p.Uid
		if uidFound {
			psame = samePosting(p, mpost)
		}
	}

	if mpost.Op == Set {
		if psame {
			return false
		}
		if !uidFound {
			// Posting not found in PL. This is considered an Add operation.
			mpost.Op = Add
		}
	} else if !psame { // mpost.Op==Del
		// Either we fail to find UID in immutable PL or contents don't match.
		return false
	}

	// Doesn't match what we already have in immutable layer. So, add to mutable layer.
	if midx >= len(l.mlayer) {
		// Add it at the end.
		l.mlayer = append(l.mlayer, mpost)
		return true
	}

	// Otherwise, add it where midx is pointing to.
	l.mlayer = append(l.mlayer, nil)
	copy(l.mlayer[midx+1:], l.mlayer[midx:])
	l.mlayer[midx] = mpost
	return true
}

// AddMutation adds mutation to mutation layers. Note that it does not write
// anything to disk. Some other background routine will be responsible for merging
// changes in mutation layers to RocksDB. Returns whether any mutation happens.
func (l *List) AddMutation(ctx context.Context, t *protos.DirectedEdge) (bool, error) {
	l.Lock()
	defer l.Unlock()
	return l.addMutation(ctx, t)
}

func edgeType(t *protos.DirectedEdge) x.ValueTypeInfo {
	hasVal := !bytes.Equal(t.Value, nil)
	hasId := t.ValueId != 0
	switch {
	case hasVal && hasId:
		return x.ValueMulti
	case hasVal && !hasId:
		return x.ValuePlain
	case !hasVal && hasId:
		return x.ValueUid
	default:
		return x.ValueEmpty
	}
}

func postingType(p *protos.Posting) x.ValueTypeInfo {
	switch p.PostingType {
	case protos.Posting_REF:
		return x.ValueUid
	case protos.Posting_VALUE:
		return x.ValuePlain
	case protos.Posting_VALUE_LANG:
		return x.ValueMulti
	default:
		return x.ValueEmpty
	}
}

// TypeID returns the typeid of destination vertex
func TypeID(edge *protos.DirectedEdge) types.TypeID {
	if edge.ValueId != 0 {
		return types.UidID
	}
	return types.TypeID(edge.ValueType)
}

func (l *List) addMutation(ctx context.Context, t *protos.DirectedEdge) (bool, error) {
	if atomic.LoadInt32(&l.deleteMe) == 1 {
		x.TraceError(ctx, x.Errorf("DELETEME set to true. Temporary error."))
		return false, ErrRetry
	}

	l.AssertLock()
	// All edges with a value without LANGTAG, have the same uid. In other words,
	// an (entity, attribute) can only have one untagged value.
	if !bytes.Equal(t.Value, nil) {
		if len(t.Lang) > 0 {
			t.ValueId = farm.Fingerprint64([]byte(t.Lang))
		} else {
			t.ValueId = math.MaxUint64
		}

		if t.Attr == "_predicate_" {
			t.ValueId = farm.Fingerprint64(t.Value)
		}
	}
	if t.ValueId == 0 {
		err := x.Errorf("ValueId cannot be zero")
		x.TraceError(ctx, err)
		return false, err
	}
	mpost := newPosting(t)

	// Mutation arrives:
	// - Check if we had any(SET/DEL) before this, stored in the mutation list.
	//		- If yes, then replace that mutation. Jump to a)
	// a)		check if the entity exists in main posting list.
	// 				- If yes, store the mutation.
	// 				- If no, disregard this mutation.

	hasMutated := l.updateMutationLayer(mpost)
	if hasMutated {
		var gid uint32
		if rv, ok := ctx.Value("raft").(x.RaftValue); ok {
			l.water.Ch <- x.Mark{Index: rv.Index}
			l.pending = append(l.pending, rv.Index)
			gid = rv.Group
		}
		// if mutation doesn't come via raft
		if gid == 0 {
			gid = group.BelongsTo(t.Attr)
		}
		if dirtyChan != nil {
			dirtyChan <- fingerPrint{fp: l.ghash, gid: gid}
		}
	}
	return hasMutated, nil
}

func (l *List) delete(ctx context.Context, t *protos.DirectedEdge) error {
	l.AssertLock()

	atomic.StorePointer(&l.pbuffer, unsafe.Pointer(emptyList)) // Make this an empty list
	l.mlayer = l.mlayer[:0]                                    // Clear the mutation layer.
	atomic.StoreInt32(&l.deleteAll, 1)

	var gid uint32
	if rv, ok := ctx.Value("raft").(x.RaftValue); ok {
		l.water.Ch <- x.Mark{Index: rv.Index}
		l.pending = append(l.pending, rv.Index)
		gid = rv.Group
	}
	// if mutation doesn't come via raft
	if gid == 0 {
		gid = group.BelongsTo(t.Attr)
	}
	if dirtyChan != nil {
		dirtyChan <- fingerPrint{fp: l.ghash, gid: gid}
	}
	return nil
}

// Iterate will allow you to iterate over this Posting List, while having acquired a read lock.
// So, please keep this iteration cheap, otherwise mutations would get stuck.
// The iteration will start after the provided UID. The results would not include this UID.
// The function will loop until either the Posting List is fully iterated, or you return a false
// in the provided function, which will indicate to the function to break out of the iteration.
//
// 	pl.Iterate(func(p *protos.Posting) bool {
//    // Use posting p
//    return true  // to continue iteration.
//    return false // to break iteration.
//  })
func (l *List) Iterate(afterUid uint64, f func(obj *protos.Posting) bool) {
	l.RLock()
	defer l.RUnlock()
	l.iterate(afterUid, f)
}

func (l *List) iterate(afterUid uint64, f func(obj *protos.Posting) bool) {
	l.AssertRLock()
	pidx, midx := 0, 0
	pl := l.getPostingList(0)

	postingLen := len(pl.Postings)
	mlayerLen := len(l.mlayer)
	if afterUid > 0 {
		pidx = sort.Search(postingLen, func(idx int) bool {
			p := pl.Postings[idx]
			return afterUid < p.Uid
		})
		midx = sort.Search(mlayerLen, func(idx int) bool {
			mp := l.mlayer[idx]
			return afterUid < mp.Uid
		})
	}

	var mp, pp *protos.Posting
	cont := true
	for cont {
		if pidx < postingLen {
			pp = pl.Postings[pidx]
		} else {
			pp = emptyPosting
		}
		if midx < mlayerLen {
			mp = l.mlayer[midx]
		} else {
			mp = emptyPosting
		}

		switch {
		case pp.Uid == 0 && mp.Uid == 0:
			cont = false
		case mp.Uid == 0 || (pp.Uid > 0 && pp.Uid < mp.Uid):
			cont = f(pp)
			pidx++
		case pp.Uid == 0 || (mp.Uid > 0 && mp.Uid < pp.Uid):
			if mp.Op != Del {
				cont = f(mp)
			}
			midx++
		case pp.Uid == mp.Uid:
			if mp.Op != Del {
				cont = f(mp)
			}
			pidx++
			midx++
		default:
			log.Fatalf("Unhandled case during iteration of posting list.")
		}
	}
}

// Length iterates over the mutation layer and counts number of elements.
func (l *List) Length(afterUid uint64) int {
	l.RLock()
	defer l.RUnlock()

	pidx, midx := 0, 0
	pl := l.getPostingList(0)

	if afterUid > 0 {
		pidx = sort.Search(len(pl.Postings), func(idx int) bool {
			p := pl.Postings[idx]
			return afterUid < p.Uid
		})
		midx = sort.Search(len(l.mlayer), func(idx int) bool {
			mp := l.mlayer[idx]
			return afterUid < mp.Uid
		})
	}

	count := len(pl.Postings) - pidx
	for _, p := range l.mlayer[midx:] {
		if p.Op == Add {
			count++
		} else if p.Op == Del {
			count--
		}
	}
	return count
}

func (l *List) SyncIfDirty(ctx context.Context) (committed bool, err error) {
	l.Lock()
	defer l.Unlock()

	if len(l.mlayer) == 0 && atomic.LoadInt32(&l.deleteAll) == 0 {
		l.water.Ch <- x.Mark{Indices: l.pending, Done: true}
		l.pending = make([]uint64, 0, 3)
		return false, nil
	}

	var final protos.PostingList
	ubuf := make([]byte, 16)
	h := md5.New()
	count := 0
	l.iterate(0, func(p *protos.Posting) bool {
		// Checksum code.
		n := binary.PutVarint(ubuf, int64(count))
		h.Write(ubuf[0:n])
		n = binary.PutUvarint(ubuf, p.Uid)
		h.Write(ubuf[0:n])
		h.Write(p.Value)
		h.Write([]byte(p.Label))
		count++

		// I think it's okay to take the pointer from the iterator, because we have a lock
		// over List; which won't be released until final has been marshalled. Thus, the
		// underlying data wouldn't be changed.
		final.Postings = append(final.Postings, p)
		return true
	})
	final.Checksum = h.Sum(nil)
	data, err := final.Marshal()
	x.Checkf(err, "Unable to marshal posting list")

	sw := l.StartWait() // Corresponding l.Wait() in getPostingList.
	ce := syncEntry{
		key:     l.key,
		val:     data,
		sw:      sw,
		water:   l.water,
		pending: l.pending,
	}
	syncCh <- ce

	// Now reset the mutation variables.
	l.pending = make([]uint64, 0, 3)
	atomic.StorePointer(&l.pbuffer, nil) // Make prev buffer eligible for GC.
	l.mlayer = l.mlayer[:0]
	l.lastCompact = time.Now()
	atomic.StoreInt32(&l.deleteAll, 0) // Unset deleteAll
	return true, nil
}

func (l *List) LastCompactionTs() time.Time {
	l.RLock()
	defer l.RUnlock()
	return l.lastCompact
}

// Uids returns the UIDs given some query params.
// We have to apply the filtering before applying (offset, count).
func (l *List) Uids(opt ListOptions) *protos.List {
	// Pre-assign length to make it faster.
	res := make([]uint64, 0, l.Length(opt.AfterUID))

	l.Postings(opt, func(p *protos.Posting) bool {
		res = append(res, p.Uid)
		return true
	})
	// Do The intersection here as it's optimized.
	out := &protos.List{res}
	if opt.Intersect != nil {
		algo.IntersectWith(out, opt.Intersect, out)
	}
	return out
}

// Postings calls postFn with the postings that are common with
// uids in the opt ListOptions.
func (l *List) Postings(opt ListOptions, postFn func(*protos.Posting) bool) {
	l.RLock()
	defer l.RUnlock()

	l.iterate(opt.AfterUID, func(p *protos.Posting) bool {
		if postingType(p) != x.ValueUid {
			return true
		}
		return postFn(p)
	})
}

func (l *List) AllValues() (vals []types.Val, rerr error) {
	l.RLock()
	defer l.RUnlock()

	l.iterate(0, func(p *protos.Posting) bool {
		// x.AssertTruef(postingType(p) == x.ValueMulti,
		//	"Expected a value posting.")
		vals = append(vals, types.Val{
			Tid:   types.TypeID(p.ValType),
			Value: p.Value,
		})
		return true
	})
	return
}

// Returns Value from posting list.
// This function looks only for "default" value (one without language).
func (l *List) Value() (rval types.Val, rerr error) {
	l.RLock()
	defer l.RUnlock()
	val, found := l.findValue(math.MaxUint64)
	if !found {
		return val, ErrNoValue
	}
	return val, nil
}

// Returns Value from posting list, according to preferred language list (langs).
// If list is empty, value without language is returned; if such value is not available, value with
// smallest Uid is returned.
// If list consists of one or more languages, first available value is returned; if no language
// from list match the values, processing is the same as for empty list.
func (l *List) ValueFor(langs []string) (rval types.Val, rerr error) {
	p, err := l.postingFor(langs)
	if err != nil {
		return rval, err
	}
	return copyValueToVal(p), nil
}

func (l *List) postingFor(langs []string) (p *protos.Posting, rerr error) {
	l.RLock()
	defer l.RUnlock()
	return l.postingForLangs(langs)
}

func (l *List) ValueForTag(tag string) (rval types.Val, rerr error) {
	l.RLock()
	defer l.RUnlock()
	p, err := l.postingForTag(tag)
	if err != nil {
		return rval, err
	}
	return copyValueToVal(p), nil
}

func copyValueToVal(p *protos.Posting) (rval types.Val) {
	val := make([]byte, len(p.Value))
	copy(val, p.Value)
	rval.Value = val
	rval.Tid = types.TypeID(p.ValType)
	return
}

func (l *List) postingForLangs(langs []string) (pos *protos.Posting, rerr error) {
	l.AssertRLock()
	var found bool

	// look for language in preffered order
	for _, lang := range langs {
		pos, rerr = l.postingForTag(lang)
		if rerr == nil {
			return pos, nil
		}
	}

	// look for value without language
	if !found {
		found, pos = l.findPosting(math.MaxUint64)
	}

	// last resort - return value with smallest lang Uid
	if !found {
		l.iterate(0, func(p *protos.Posting) bool {
			if postingType(p) == x.ValueMulti {
				pos = p
				found = true
				return false
			}
			return true
		})
	}

	if !found {
		return pos, ErrNoValue
	}

	return pos, nil
}

func (l *List) postingForTag(tag string) (p *protos.Posting, rerr error) {
	l.AssertRLock()
	uid := farm.Fingerprint64([]byte(tag))
	found, p := l.findPosting(uid)
	if !found {
		return p, ErrNoValue
	}

	return p, nil
}

func (l *List) findValue(uid uint64) (rval types.Val, found bool) {
	l.AssertRLock()
	found, p := l.findPosting(uid)
	if !found {
		return rval, found
	}

	return copyValueToVal(p), true
}

func (l *List) findPosting(uid uint64) (found bool, pos *protos.Posting) {
	l.iterate(uid-1, func(p *protos.Posting) bool {
		if p.Uid == uid {
			pos = p
			found = true
		}
		return false
	})

	return found, pos
}

// Facets gives facets for the posting representing value.
func (l *List) Facets(param *protos.Param, langs []string) (fs []*protos.Facet,
	ferr error) {
	l.RLock()
	defer l.RUnlock()
	p, err := l.postingFor(langs)
	if err != nil {
		return nil, err
	}
	return facets.CopyFacets(p.Facets, param), nil
}<|MERGE_RESOLUTION|>--- conflicted
+++ resolved
@@ -67,13 +67,8 @@
 	key         []byte
 	ghash       uint64
 	pbuffer     unsafe.Pointer
-<<<<<<< HEAD
-	mlayer      []*typesp.Posting // mutations
+	mlayer      []*protos.Posting // mutations
 	pstore      store.Store       // postinglist store
-=======
-	mlayer      []*protos.Posting // mutations
-	pstore      *store.Store      // postinglist store
->>>>>>> 7a37a1c3
 	lastCompact time.Time
 	deleteMe    int32 // Using atomic for this, to avoid expensive SetForDeletion operation.
 	refcount    int32
